#include "common.h"
#include "gemm.h"
#include "vec.h"

namespace {

// [NOTE]: Fused MoE kernel with AMX
//
//   This file contains implementations for
//     * `moe_align_block_size`
//     * `fused_moe`
//
//   The functionality is identical to triton kernel, excepts:
//     * fuse silu_and_mul with gemm1, therefore this kernel
//       allocates 2 intermediate_caches instead of 3
//     * add `offsets` in `moe_align_block_size` which keeps track
//       of starting offset for each M block. this is for keeping
//       output of silu_and_mul in sorted order, thus load_A for
//       the 2nd gemm would be contiguous, therefore we can directly
//       load A from intermediate_cache1.
//
//  TODO:
//     1. tune BLOCK_M and BLOCK_N (BLOCK_N * K fit L2)
//     2. add prefetch for load A which is indexed access
//     3. abstract at::native::cpublas::brgemm with WoQ gemm (M = 1 & M != 1)
//

template <typename scalar_t>
inline void fill_stub(scalar_t* __restrict__ out, scalar_t val, int64_t size) {
  using Vec = at::vec::Vectorized<scalar_t>;
  const Vec data_vec(val);
  at::vec::map<scalar_t>([data_vec](Vec out) { return out = data_vec; }, out, out, size);
}

template <typename scalar_t>
inline void copy_stub(scalar_t* __restrict__ out, const scalar_t* __restrict__ input, int64_t size) {
  using Vec = at::vec::Vectorized<scalar_t>;
// no remainder
#pragma GCC unroll 4
  for (int64_t d = 0; d < size; d += Vec::size()) {
    Vec data = Vec::loadu(input + d);
    data.store(out + d);
  }
}

template <typename scalar_t>
inline void copy_mul_stub(scalar_t* __restrict__ out, const float* __restrict__ input, float weight, int64_t size) {
  using bVec = at::vec::Vectorized<scalar_t>;
  using fVec = at::vec::Vectorized<float>;
  constexpr int kVecSize = bVec::size();
  const fVec weight_vec = fVec(weight);
  int64_t d;
#pragma GCC unroll 4
  for (d = 0; d <= size - kVecSize; d += kVecSize) {
    fVec data0 = fVec::loadu(input + d) * weight_vec;
    fVec data1 = fVec::loadu(input + d + fVec::size()) * weight_vec;
    bVec out_vec = convert_from_float_ext<scalar_t>(data0, data1);
    out_vec.store(out + d);
  }
  for (; d < size; ++d) {
    out[d] = static_cast<scalar_t>(input[d] * weight);
  }
}

// acc from [topk, K] to [K]
template <typename scalar_t>
inline void sum_stub(scalar_t* __restrict__ out, const scalar_t* __restrict__ input, int64_t topk, int64_t K) {
  using bVec = at::vec::Vectorized<scalar_t>;
  using fVec = at::vec::Vectorized<float>;
  constexpr int kVecSize = bVec::size();
  if (topk == 1) {
    // do copy for topk = 1
    copy_stub(out, input, K);
  } else {
    // do sum for topk != 1
    int64_t d;
#pragma GCC unroll 4
    for (d = 0; d <= K - kVecSize; d += kVecSize) {
      fVec sum_fvec0 = fVec(0.f);
      fVec sum_fvec1 = fVec(0.f);
      for (int t = 0; t < topk; ++t) {
        bVec x_bvec = bVec::loadu(input + t * K + d);
        fVec x_fvec0, x_fvec1;
        std::tie(x_fvec0, x_fvec1) = at::vec::convert_to_float(x_bvec);

        sum_fvec0 += x_fvec0;
        sum_fvec1 += x_fvec1;
      }
      bVec out_bvec = convert_from_float_ext<scalar_t>(sum_fvec0, sum_fvec1);
      out_bvec.store(out + d);
    }
    for (; d < K; ++d) {
      float sum_val = 0.f;
      for (int t = 0; t < topk; ++t) {
        sum_val += static_cast<float>(input[t * K + d]);
      }
      out[d] = static_cast<scalar_t>(sum_val);
    }
  }
}

// out = input + input2 * scale
template <typename scalar_t>
inline void add_mul_stub(
    scalar_t* __restrict__ out,
    const float* __restrict__ input,
    const scalar_t* __restrict__ input2,
    float scale,
    int64_t size) {
  using bVec = at::vec::Vectorized<scalar_t>;
  using fVec = at::vec::Vectorized<float>;
  constexpr int kVecSize = bVec::size();
  const fVec s_vec = fVec(scale);
  int64_t d;
#pragma GCC unroll 4
  for (d = 0; d <= size - kVecSize; d += kVecSize) {
    fVec x0 = fVec::loadu(input + d);
    fVec x1 = fVec::loadu(input + d + fVec::size());

    bVec y_bvec = bVec::loadu(input2 + d);
    fVec y0, y1;
    std::tie(y0, y1) = at::vec::convert_to_float(y_bvec);

    x0 = x0 + y0 * s_vec;
    x1 = x1 + y1 * s_vec;
    bVec out_vec = convert_from_float_ext<scalar_t>(x0, x1);
    out_vec.store(out + d);
  }
  for (; d < size; ++d) {
    out[d] = static_cast<scalar_t>(input[d] + float(input2[d]) * scale);
  }
}

template <int BLOCK_M>
int moe_align_block_size(
    int32_t* __restrict__ sorted_ids,
    int32_t* __restrict__ expert_ids,
    int32_t* __restrict__ topk_ids,
    int32_t* __restrict__ total_cnts,
    int32_t* __restrict__ cumsums,
    int32_t* __restrict__ offsets,
    int num_experts,
    int numel,
    int num_threads) {
#define T_INDEX(tt) total_cnts + (tt) * num_experts

  // accumulate count of expert ids locally
  at::parallel_for(0, numel, 0, [&](int begin, int end) {
    int tid = at::get_thread_num();
    int32_t* __restrict__ local_cnts = T_INDEX(tid + 1);

    for (int i = begin; i < end; ++i) {
<<<<<<< HEAD
      if (topk_ids[i] >= 0) {
        local_cnts[topk_ids[i]]++;
      }
=======
      local_cnts[topk_ids[i] + 1]++;
>>>>>>> 5576959b
    }
  });

  using iVec = at::vec::Vectorized<int32_t>;
  for (int t = 0; t < num_threads; ++t) {
    at::vec::map2<int32_t>(
        [](iVec x, iVec y) { return x + y; }, T_INDEX(t + 1), T_INDEX(t + 1), T_INDEX(t), num_experts);
  }

  // the last row holds sums of each experts
  int32_t* total_cnts_t_1 = T_INDEX(num_threads);

  cumsums[0] = 0;
  for (int e = 0; e < num_experts; ++e) {
    // accumulate `num_tokens_post_pad`, also as the expert offset
    cumsums[e + 1] = cumsums[e] + div_up(total_cnts_t_1[e], BLOCK_M) * BLOCK_M;

    for (int k = cumsums[e]; k < cumsums[e + 1]; k += BLOCK_M) {
      expert_ids[k / BLOCK_M] = e - 1;
    }
  }
  int num_tokens_post_pad = cumsums[num_experts];

  at::parallel_for(0, numel, 0, [&](int begin, int end) {
    int tid = at::get_thread_num();
    // thread tid offsets in `total_cnts`
    int32_t* __restrict__ offsets = T_INDEX(tid);

    for (int i = begin; i < end; ++i) {
<<<<<<< HEAD
      int32_t expert_id = topk_ids[i];
      if (expert_id < 0) {
        continue;
      }
=======
      int32_t expert_id = topk_ids[i] + 1;
>>>>>>> 5576959b
      int32_t b_offset = cumsums[expert_id];
      int32_t t_offset = offsets[expert_id];
      sorted_ids[b_offset + t_offset] = i;
      offsets[expert_id]++;
    }
  });

  // debug: the offset for thread t_1 should be identical to t_2
  int32_t* total_cnts_t_2 = T_INDEX(num_threads - 1);
  for (int e = 0; e < num_experts; ++e) {
    TORCH_CHECK(total_cnts_t_1[e] == total_cnts_t_2[e]);
  }

  // padding value for sorted_ids: numel
  auto sorted_id_size = [=](const int32_t* sorted_ids_ptr) {
    for (int d = 0; d < BLOCK_M; ++d) {
      if (sorted_ids_ptr[d] == numel) {
        return d;
      }
    }
    return BLOCK_M;
  };

  // offsets holds starting offset for each valida M blocks
  //   shape : [num_token_blocks + 1]
  offsets[0] = 0;
  const int num_token_blocks = num_tokens_post_pad / BLOCK_M;
  at::parallel_for(0, num_token_blocks, GRAIN_SIZE / BLOCK_M, [&](int begin, int end) {
    for (int mb = begin; mb < end; ++mb) {
      offsets[mb + 1] = sorted_id_size(sorted_ids + mb * BLOCK_M);
    }
  });
  // TODO: do we need to vecterize this ?
  for (int mb = 0; mb < num_token_blocks; ++mb) {
    offsets[mb + 1] += offsets[mb];
  }
  // debug: the last value of offsets should be `numel`
  TORCH_CHECK(offsets[num_token_blocks] == numel);

  return num_tokens_post_pad;
}

//   silu :    shape          leading dimension
//  input0  [m_size, BLOCK_N]    BLOCK_N
//  input1  [m_size, BLOCK_N]    BLOCK_N
//  output  [M * topk, N]          N
template <typename scalar_t, int BLOCK_N>
inline void silu_and_mul(
    scalar_t* __restrict__ output,
    const float* __restrict__ input0,  // x: x0, x1
    const float* __restrict__ input1,  // y: y0, y1
    int64_t m_size,
    int64_t N) {
  using bVec = at::vec::Vectorized<scalar_t>;
  using fVec = at::vec::Vectorized<float>;

  const fVec one = fVec(1.f);

  // no remainder
  for (int64_t m = 0; m < m_size; ++m) {
    scalar_t* __restrict__ out = output + m * N;
    const float* __restrict__ x = input0 + m * BLOCK_N;
    const float* __restrict__ y = input1 + m * BLOCK_N;

    for (int64_t d = 0; d < BLOCK_N; d += bVec::size()) {
      fVec x0 = fVec::loadu(x + d);
      fVec x1 = fVec::loadu(x + d + fVec::size());
      fVec y0 = fVec::loadu(y + d);
      fVec y1 = fVec::loadu(y + d + fVec::size());
      // silu
      x0 = x0 / (one + x0.neg().exp_u20());
      x1 = x1 / (one + x1.neg().exp_u20());
      // mul
      x0 = x0 * y0;
      x1 = x1 * y1;
      // convert
      bVec out_vec = convert_from_float_ext<scalar_t>(x0, x1);
      out_vec.store(out + d);
    }
  }
}

template <typename scalar_t, int BLOCK_M, int BLOCK_N>
struct tinygemm_kernel_nn2 {
  static inline void apply(
      const scalar_t* __restrict__ A,
      const scalar_t* __restrict__ B0,
      const scalar_t* __restrict__ B1,
      scalar_t* __restrict__ C,
      int64_t K,
      int64_t lda,
      int64_t ldb,
      int64_t ldc) {
    TORCH_CHECK(false, "tinygemm_kernel_nn: scalar path not implemented!");
  }
};

#if defined(CPU_CAPABILITY_AVX512)
template <int BLOCK_M, int BLOCK_N>
struct tinygemm_kernel_nn2<at::BFloat16, BLOCK_M, BLOCK_N> {
  static inline void apply(
      const at::BFloat16* __restrict__ A,
      const at::BFloat16* __restrict__ B0,
      const at::BFloat16* __restrict__ B1,
      at::BFloat16* __restrict__ C,
      int64_t K,
      int64_t lda,
      int64_t ldb,
      int64_t ldc) {
    constexpr int ROWS = BLOCK_M;
    constexpr int COLS = BLOCK_N / 16;

    static_assert(COLS % 2 == 0);

    // prefetch distance
    constexpr int PREFETCH_SIZE_K = 0;

    __m512bh va;
    __m512bh vb0[COLS];
    __m512bh vb1[COLS];
    __m512 vc0[ROWS * COLS];
    __m512 vc1[ROWS * COLS];

    auto loadc = [&](auto i) {
      vc0[i] = _mm512_set1_ps(0.f);
      vc1[i] = _mm512_set1_ps(0.f);
    };
    Unroll<ROWS * COLS>{}(loadc);

    const int64_t K2 = K >> 1;
    const int64_t lda2 = lda >> 1;
    const int64_t ldb2 = ldb;  // ldb * 2 >> 1;
    const float* a_ptr = reinterpret_cast<const float*>(A);
    const float* b0_ptr = reinterpret_cast<const float*>(B0);
    const float* b1_ptr = reinterpret_cast<const float*>(B1);

    auto compute = [&](auto i, int64_t k) {
      constexpr int row = i / COLS;
      constexpr int col = i % COLS;

      if constexpr (col == 0) {
        va = (__m512bh)(_mm512_set1_ps(a_ptr[row * lda2 + k]));
      }
      if constexpr (row == 0) {
        vb0[col] = (__m512bh)(_mm512_loadu_si512(b0_ptr + k * ldb2 + col * 16));
        vb1[col] = (__m512bh)(_mm512_loadu_si512(b1_ptr + k * ldb2 + col * 16));
        if constexpr (PREFETCH_SIZE_K > 0) {
          _mm_prefetch(b0_ptr + (k + PREFETCH_SIZE_K) * ldb2 + col * 16, _MM_HINT_T0);
          _mm_prefetch(b1_ptr + (k + PREFETCH_SIZE_K) * ldb2 + col * 16, _MM_HINT_T0);
        }
      }
      vc0[i] = _mm512_dpbf16_ps(vc0[i], va, vb0[col]);
      vc1[i] = _mm512_dpbf16_ps(vc1[i], va, vb1[col]);
    };
    for (int64_t k = 0; k < K2; ++k) {
      Unroll<ROWS * COLS>{}(compute, k);
    }

    using Vec = at::vec::Vectorized<float>;
    const Vec one = Vec(1.f);
    auto storec = [&](auto i) {
      constexpr int row = i / COLS;
      constexpr int col = i % COLS;
      // for COLS = 2, 4 use 512bit store
      if constexpr (col % 2 == 0) {
        Vec x0 = vc0[row * COLS + col + 0];
        Vec x1 = vc0[row * COLS + col + 1];
        Vec y0 = vc1[row * COLS + col + 0];
        Vec y1 = vc1[row * COLS + col + 1];
        // silu
        x0 = x0 / (one + x0.neg().exp_u20());
        x1 = x1 / (one + x1.neg().exp_u20());
        // mul
        x0 = x0 * y0;
        x1 = x1 * y1;

        _mm512_storeu_si512(
            reinterpret_cast<__m512i*>((C + row * ldc + col * 16)),
            (__m512i)(_mm512_cvtne2ps_pbh(__m512(x1), __m512(x0))));
      }
    };
    Unroll<ROWS * COLS>{}(storec);
  }
};
#endif

#define LAUNCH_TINYGEMM_KERNEL_NN(MB_SIZE, NB_SIZE)       \
  tinygemm_kernel_nn2<scalar_t, MB_SIZE, NB_SIZE>::apply( \
      A + mb_start * lda, B0 + nb_start * 2, B1 + nb_start * 2, C + mb_start * ldc + nb_start, K, lda, ldb, ldc);

template <typename scalar_t>
void tinygemm_kernel(
    const scalar_t* __restrict__ A,
    const scalar_t* __restrict__ B0,
    const scalar_t* __restrict__ B1,
    scalar_t* __restrict__ C,
    int64_t M,
    int64_t N,
    int64_t K,
    int64_t lda,
    int64_t ldb,
    int64_t ldc) {
  // pattern: 1-(2+2)-(8+8)
  constexpr int64_t BLOCK_M = 4;
  constexpr int64_t BLOCK_N = 32;
  const int64_t MB = div_up(M, BLOCK_M);
  const int64_t NB = div_up(N, BLOCK_N);
  for (int mb = 0; mb < MB; ++mb) {
    int64_t mb_start = mb * BLOCK_M;
    int64_t mb_size = std::min(BLOCK_M, M - mb_start);
    for (int64_t nb = 0; nb < NB; ++nb) {
      int64_t nb_start = nb * BLOCK_N;
      int64_t nb_size = std::min(BLOCK_N, N - nb_start);

      switch (mb_size << 4 | nb_size >> 4) {
        // mb_size = 1
        case 0x12:
          LAUNCH_TINYGEMM_KERNEL_NN(1, 32);
          break;
        // mb_size = 2
        case 0x22:
          LAUNCH_TINYGEMM_KERNEL_NN(2, 32);
          break;
        // mb_size = 3
        case 0x32:
          LAUNCH_TINYGEMM_KERNEL_NN(3, 32);
          break;
        // mb_size = 4
        case 0x42:
          LAUNCH_TINYGEMM_KERNEL_NN(4, 32);
          break;
        default:
          TORCH_CHECK(false, "Unexpected block size, ", mb_size, "x", "nb_size");
      }
    }
  }
}

template <typename scalar_t, int BLOCK_M, int BLOCK_N>
struct tinygemm_kernel_nn {
  static inline void apply(
      const scalar_t* __restrict__ A,
      const scalar_t* __restrict__ B,
      float* __restrict__ C,
      int64_t K,
      int64_t lda,
      int64_t ldb,
      int64_t ldc) {
    TORCH_CHECK(false, "tinygemm_kernel_nn: scalar path not implemented!");
  }
};

#if defined(CPU_CAPABILITY_AVX512)
template <int BLOCK_M, int BLOCK_N>
struct tinygemm_kernel_nn<at::BFloat16, BLOCK_M, BLOCK_N> {
  static inline void apply(
      const at::BFloat16* __restrict__ A,
      const at::BFloat16* __restrict__ B,
      float* __restrict__ C,
      int64_t K,
      int64_t lda,
      int64_t ldb,
      int64_t ldc) {
    constexpr int ROWS = BLOCK_M;
    constexpr int COLS = BLOCK_N / 16;

    static_assert(COLS % 2 == 0);

    // prefetch distance
    constexpr int PREFETCH_SIZE_K = 0;

    __m512bh va;
    __m512bh vb[COLS];
    __m512 vc[ROWS * COLS];

    auto loadc = [&](auto i) { vc[i] = _mm512_set1_ps(0.f); };
    Unroll<ROWS * COLS>{}(loadc);

    const int64_t K2 = K >> 1;
    const int64_t lda2 = lda >> 1;
    const int64_t ldb2 = ldb;  // ldb * 2 >> 1;
    const float* a_ptr = reinterpret_cast<const float*>(A);
    const float* b_ptr = reinterpret_cast<const float*>(B);

    auto compute = [&](auto i, int64_t k) {
      constexpr int row = i / COLS;
      constexpr int col = i % COLS;

      if constexpr (col == 0) {
        va = (__m512bh)(_mm512_set1_ps(a_ptr[row * lda2 + k]));
      }
      if constexpr (row == 0) {
        vb[col] = (__m512bh)(_mm512_loadu_si512(b_ptr + k * ldb2 + col * 16));
        if constexpr (PREFETCH_SIZE_K > 0) {
          _mm_prefetch(b_ptr + (k + PREFETCH_SIZE_K) * ldb2 + col * 16, _MM_HINT_T0);
        }
      }
      vc[i] = _mm512_dpbf16_ps(vc[i], va, vb[col]);
    };
    for (int64_t k = 0; k < K2; ++k) {
      Unroll<ROWS * COLS>{}(compute, k);
    }

    auto storec = [&](auto i) {
      constexpr int row = i / COLS;
      constexpr int col = i % COLS;
      _mm512_storeu_ps(reinterpret_cast<__m512*>(C + row * ldc + col * 16), vc[i]);
    };
    Unroll<ROWS * COLS>{}(storec);
  }
};
#endif

#define LAUNCH_TINYGEMM_KERNEL_NN2(MB_SIZE, NB_SIZE)     \
  tinygemm_kernel_nn<scalar_t, MB_SIZE, NB_SIZE>::apply( \
      A + mb_start * lda, B + nb_start * 2, C + mb_start * ldc + nb_start, K, lda, ldb, ldc);

template <typename scalar_t>
void tinygemm_kernel(
    const scalar_t* __restrict__ A,
    const scalar_t* __restrict__ B,
    float* __restrict__ C,
    int64_t M,
    int64_t N,
    int64_t K,
    int64_t lda,
    int64_t ldb,
    int64_t ldc) {
  // pattern: 1-2-8
  constexpr int64_t BLOCK_M = 4;
  constexpr int64_t BLOCK_N = 32;
  const int64_t MB = div_up(M, BLOCK_M);
  const int64_t NB = div_up(N, BLOCK_N);
  for (int mb = 0; mb < MB; ++mb) {
    int64_t mb_start = mb * BLOCK_M;
    int64_t mb_size = std::min(BLOCK_M, M - mb_start);
    for (int64_t nb = 0; nb < NB; ++nb) {
      int64_t nb_start = nb * BLOCK_N;
      int64_t nb_size = std::min(BLOCK_N, N - nb_start);

      switch (mb_size << 4 | nb_size >> 4) {
        // mb_size = 1
        case 0x12:
          LAUNCH_TINYGEMM_KERNEL_NN2(1, 32);
          break;
        // mb_size = 2
        case 0x22:
          LAUNCH_TINYGEMM_KERNEL_NN2(2, 32);
          break;
        // mb_size = 3
        case 0x32:
          LAUNCH_TINYGEMM_KERNEL_NN2(3, 32);
          break;
        // mb_size = 4
        case 0x42:
          LAUNCH_TINYGEMM_KERNEL_NN2(4, 32);
          break;
        default:
          TORCH_CHECK(false, "Unexpected block size, ", mb_size, "x", "nb_size");
      }
    }
  }
}

template <typename scalar_t>
void fused_experts_kernel_impl(
    scalar_t* __restrict__ output,
    scalar_t* __restrict__ ic1,
    scalar_t* __restrict__ ic2,
    scalar_t* __restrict__ A_tmp,
    float* __restrict__ C_tmp,
    const scalar_t* __restrict__ input,
    const scalar_t* __restrict__ packed_w1,
    const scalar_t* __restrict__ packed_w2,
    const float* __restrict__ topk_weights,
    const int32_t* __restrict__ sorted_ids,
    const int32_t* __restrict__ expert_ids,
    const int32_t* __restrict__ offsets,
    int64_t M,
    int64_t N,
    int64_t K,
    int64_t E,
    int64_t topk,
    int64_t num_tokens_post_pad) {
  // handle 2 tiles per block
  constexpr int64_t BLOCK_M = block_size_m();
  constexpr int64_t BLOCK_N = block_size_n();

  // stage 1: intermediate_cache1 = silu(hidden_states @ w1)
  const int64_t MB = div_up(num_tokens_post_pad, BLOCK_M);
  const int64_t NB = div_up(N, BLOCK_N);

  // strides for w1: [E, 2N, K]
  TORCH_CHECK(N % BLOCK_N == 0, "Fixme when N is not multiples of ", BLOCK_N);

  const int64_t stride_e = 2 * N * K;
  const int64_t stride_n = K;

  // here we only parallel on half of 2N to fuse silu_and_mul with gemm
  at::parallel_for(0, MB * NB, 0, [&](int64_t begin, int64_t end) {
    // get local pointers
    int tid = at::get_thread_num();
    scalar_t* __restrict__ A = A_tmp + tid * BLOCK_M * K;
    float* __restrict__ C0 = C_tmp + tid * 2 * BLOCK_M * BLOCK_N;
    float* __restrict__ C1 = C0 + BLOCK_M * BLOCK_N;

    bool is_brgemm_used = false;

    for (int64_t i = begin; i < end; ++i) {
      int64_t mb = i / NB;
      int64_t nb = i % NB;

      // nb0 from top half and nb1 from bottom half
      int64_t nb0 = nb, nb1 = nb + NB;
      int64_t n_size = std::min(N - nb0 * BLOCK_N, BLOCK_N);

      // B shape [K, n_size] in vnni format
      int32_t expert_id = expert_ids[mb];
      const scalar_t* __restrict__ B0 = packed_w1 + expert_id * stride_e + nb0 * BLOCK_N * stride_n;
      const scalar_t* __restrict__ B1 = packed_w1 + expert_id * stride_e + nb1 * BLOCK_N * stride_n;

      // 1.a load A
      const int32_t* A_ids = sorted_ids + mb * BLOCK_M;
      int64_t m_size = offsets[mb + 1] - offsets[mb];

      const bool use_brgemm = can_use_brgemm<scalar_t>(m_size);
      is_brgemm_used = is_brgemm_used || use_brgemm;

      for (int64_t m = 0; m < m_size; ++m) {
        int32_t index = A_ids[m] / topk;
        copy_stub(A + m * K, input + index * K, K);
      }

      if (use_brgemm) {
        // 1.b gemm: C0 = A @ B0
        at::native::cpublas::brgemm(
            /* M     */ m_size,
            /* N     */ n_size,
            /* K     */ K,
            /* lda   */ K,
            /* ldb   */ n_size,
            /* ldc   */ BLOCK_N,
            /* add_C */ false,
            /* A     */ A,
            /* B     */ B0,
            /* C     */ C0);

        // 1.c gemm: C1 = A @ B1
        at::native::cpublas::brgemm(
            /* M     */ m_size,
            /* N     */ n_size,
            /* K     */ K,
            /* lda   */ K,
            /* ldb   */ n_size,
            /* ldc   */ BLOCK_N,
            /* add_C */ false,
            /* A     */ A,
            /* B     */ B1,
            /* C     */ C1);

        // 1.d silu and mul
        const int64_t offset = offsets[mb];
        silu_and_mul<scalar_t, BLOCK_N>(ic1 + offset * N + nb * BLOCK_N, C0, C1, m_size, N);
      } else {
        // fused 1.bcd: silu_and_mul(A @ B0, A @ B1)
        const int64_t offset = offsets[mb];
        tinygemm_kernel(
            /* A     */ A,
            /* B0    */ B0,
            /* B1    */ B1,
            /* C     */ ic1 + offset * N + nb * BLOCK_N,
            /* M     */ m_size,
            /* N     */ n_size,
            /* K     */ K,
            /* lda   */ K,
            /* ldb   */ n_size,
            /* ldc   */ N);
      }
    }

    if (is_brgemm_used) {
      at::native::cpublas::brgemm_release();
    }
  });

  // stage 2: intermediate_cache2 = intermediate_cache1 @ w2
  //   w2 : [E, K, N] as [E, OC, IC]
  const int64_t OC = K;  // rename K as OC
  const int64_t IC = N;  // rename N as IC
  const int64_t MB2 = MB;
  const int64_t NB2 = div_up(OC, BLOCK_N);
  const int64_t stride_e2 = OC * IC;
  const int64_t stride_oc = IC;

  // parallel on [MB2, NB2]
  at::parallel_for(0, MB2 * NB2, 0, [&](int64_t begin, int64_t end) {
    // get local pointers
    int tid = at::get_thread_num();
    // we won't be using C1 for gemm2
    float* __restrict__ C = C_tmp + tid * 2 * BLOCK_M * BLOCK_N;

    bool is_brgemm_used = false;

    for (int64_t i = begin; i < end; ++i) {
      int64_t mb = i / NB2;
      int64_t nb = i % NB2;

      int64_t m_size = offsets[mb + 1] - offsets[mb];
      int64_t n_size = std::min(OC - nb * BLOCK_N, BLOCK_N);

      const bool use_brgemm = can_use_brgemm<scalar_t>(m_size);
      is_brgemm_used = is_brgemm_used || use_brgemm;

      // A ptr from ic1 of [M * topk, N] in sorted order
      // so as to avoid copy A to tmp buffer again
      const scalar_t* __restrict__ A = ic1 + offsets[mb] * N;
      const int32_t* A_ids = sorted_ids + mb * BLOCK_M;

      // B shape [IC, n_size] in vnni format
      int32_t expert_id = expert_ids[mb];
      const scalar_t* __restrict__ B = packed_w2 + expert_id * stride_e2 + nb * BLOCK_N * stride_oc;

      // 2.a gemm: C = A @ B
      if (use_brgemm) {
        at::native::cpublas::brgemm(
            /* M     */ m_size,
            /* N     */ n_size,
            /* K     */ IC,
            /* lda   */ IC,
            /* ldb   */ n_size,
            /* ldc   */ BLOCK_N,
            /* add_C */ false,
            /* A     */ A,
            /* B     */ B,
            /* C     */ C);
      } else {
        tinygemm_kernel(
            /* A     */ A,
            /* B     */ B,
            /* C     */ C,
            /* M     */ m_size,
            /* N     */ n_size,
            /* K     */ IC,
            /* lda   */ IC,
            /* ldb   */ n_size,
            /* ldc   */ BLOCK_N);
      }

      // 2.b copy from C to ic2 in original order
      //   and also mul topk_weights in float32
      for (int64_t m = 0; m < m_size; ++m) {
        int32_t index = A_ids[m];
        float weight = topk_weights[index];
        copy_mul_stub(ic2 + index * K + nb * BLOCK_N, C + m * BLOCK_N, weight, n_size);
      }
    }

    if (is_brgemm_used) {
      at::native::cpublas::brgemm_release();
    }
  });

  // stage 3: out = intermediate_cache2.sum(dim=1)
  //   from [M, topk, K] to [M, K]
  at::parallel_for(0, M, 0, [&](int64_t begin, int64_t end) {
    for (int64_t m = begin; m < end; ++m) {
      sum_stub(output + m * K, ic2 + m * topk * K, topk, K);
    }
  });
}

template <typename scalar_t>
void shared_expert_kernel_impl(
    scalar_t* __restrict__ output,
    scalar_t* __restrict__ ic1,
    float* __restrict__ C_tmp,
    scalar_t* __restrict__ input,
    const scalar_t* __restrict__ packed_w1,
    const scalar_t* __restrict__ packed_w2,
    const scalar_t* __restrict__ fused_experts_out,
    float routed_scaling_factor,
    int64_t M,
    int64_t N,
    int64_t K) {
  // handle 2 tiles per block
  constexpr int64_t BLOCK_M = block_size_m();
  constexpr int64_t BLOCK_N = block_size_n();

  // stage 1: intermediate_cache1 = silu(hidden_states @ w1)
  const int64_t MB = div_up(M, BLOCK_M);
  const int64_t NB = div_up(N, BLOCK_N);

  TORCH_CHECK(N % BLOCK_N == 0, "Fixme when N is not multiples of ", BLOCK_N);
  const int64_t stride_n = K;

  // here we only parallel on half of 2N to fuse silu_and_mul with gemm
  at::parallel_for(0, MB * NB, 0, [&](int64_t begin, int64_t end) {
    // get local pointers
    int tid = at::get_thread_num();
    float* __restrict__ C0 = C_tmp + tid * 2 * BLOCK_M * BLOCK_N;
    float* __restrict__ C1 = C0 + BLOCK_M * BLOCK_N;

    bool is_brgemm_used = false;

    for (int64_t i = begin; i < end; ++i) {
      int64_t mb = i / NB;
      int64_t nb = i % NB;

      // nb0 from top half and nb1 from bottom half
      int64_t nb0 = nb, nb1 = nb + NB;
      int64_t n_size = std::min(N - nb0 * BLOCK_N, BLOCK_N);
      int64_t m_size = std::min(M - mb * BLOCK_M, BLOCK_M);

      // int64_t mb_start = mb * BLOCK_M;
      // int64_t mb_size = std::min(M - mb_start, BLOCK_M);

      // A shape [m_size, K]
      const scalar_t* A = input + mb * BLOCK_M * K;

      // B shape [K, n_size] in vnni format
      const scalar_t* __restrict__ B0 = packed_w1 + nb0 * BLOCK_N * stride_n;
      const scalar_t* __restrict__ B1 = packed_w1 + nb1 * BLOCK_N * stride_n;

      const bool use_brgemm = can_use_brgemm<scalar_t>(m_size);
      is_brgemm_used = is_brgemm_used || use_brgemm;

      if (use_brgemm) {
        // 1.b gemm: C0 = A @ B0
        at::native::cpublas::brgemm(
            /* M     */ m_size,
            /* N     */ n_size,
            /* K     */ K,
            /* lda   */ K,
            /* ldb   */ n_size,
            /* ldc   */ BLOCK_N,
            /* add_C */ false,
            /* A     */ A,
            /* B     */ B0,
            /* C     */ C0);

        // 1.c gemm: C1 = A @ B1
        at::native::cpublas::brgemm(
            /* M     */ m_size,
            /* N     */ n_size,
            /* K     */ K,
            /* lda   */ K,
            /* ldb   */ n_size,
            /* ldc   */ BLOCK_N,
            /* add_C */ false,
            /* A     */ A,
            /* B     */ B1,
            /* C     */ C1);

        // 1.d silu and mul
        silu_and_mul<scalar_t, BLOCK_N>(ic1 + mb * BLOCK_M * N + nb * BLOCK_N, C0, C1, m_size, N);
      } else {
        // fused 1.bcd: silu_and_mul(A @ B0, A @ B1)
        tinygemm_kernel(
            /* A     */ A,
            /* B0    */ B0,
            /* B1    */ B1,
            /* C     */ ic1 + mb * BLOCK_M * N + nb * BLOCK_N,
            /* M     */ m_size,
            /* N     */ n_size,
            /* K     */ K,
            /* lda   */ K,
            /* ldb   */ n_size,
            /* ldc   */ N);
      }
    }

    if (is_brgemm_used) {
      at::native::cpublas::brgemm_release();
    }
  });

  // stage 2: output = intermediate_cache1 @ w2
  //   w2 : [K, N] as [OC, IC]
  const int64_t OC = K;  // rename K as OC
  const int64_t IC = N;  // rename N as IC
  const int64_t MB2 = MB;
  const int64_t NB2 = div_up(OC, BLOCK_N);
  const int64_t stride_oc = IC;

  // parallel on [MB2, NB2]
  at::parallel_for(0, MB2 * NB2, 0, [&](int64_t begin, int64_t end) {
    // get local pointers
    int tid = at::get_thread_num();
    // we won't be using C1 for gemm2
    float* __restrict__ C = C_tmp + tid * 2 * BLOCK_M * BLOCK_N;

    bool is_brgemm_used = false;

    for (int64_t i = begin; i < end; ++i) {
      int64_t mb = i / NB2;
      int64_t nb = i % NB2;

      int64_t m_size = std::min(M - mb * BLOCK_M, BLOCK_M);
      int64_t n_size = std::min(OC - nb * BLOCK_N, BLOCK_N);

      const bool use_brgemm = can_use_brgemm<scalar_t>(m_size);
      is_brgemm_used = is_brgemm_used || use_brgemm;

      // A shape [m_size, IC]
      const scalar_t* __restrict__ A = ic1 + mb * BLOCK_M * N;

      // B shape [IC, n_size] in vnni format
      const scalar_t* __restrict__ B = packed_w2 + nb * BLOCK_N * stride_oc;

      // 2.a gemm: C = A @ B
      if (use_brgemm) {
        at::native::cpublas::brgemm(
            /* M     */ m_size,
            /* N     */ n_size,
            /* K     */ IC,
            /* lda   */ IC,
            /* ldb   */ n_size,
            /* ldc   */ BLOCK_N,
            /* add_C */ false,
            /* A     */ A,
            /* B     */ B,
            /* C     */ C);
      } else {
        tinygemm_kernel(
            /* A     */ A,
            /* B     */ B,
            /* C     */ C,
            /* M     */ m_size,
            /* N     */ n_size,
            /* K     */ IC,
            /* lda   */ IC,
            /* ldb   */ n_size,
            /* ldc   */ BLOCK_N);
      }

      // 2.b copy from C to output and add fused_experts_out
      scalar_t* __restrict__ out = output + mb * BLOCK_M * K + nb * BLOCK_N;
      const scalar_t* __restrict__ fused_out = fused_experts_out + mb * BLOCK_M * K + nb * BLOCK_N;
      for (int64_t m = 0; m < m_size; ++m) {
        add_mul_stub(out + m * K, C + m * BLOCK_N, fused_out + m * K, routed_scaling_factor, n_size);
      }
    }

    if (is_brgemm_used) {
      at::native::cpublas::brgemm_release();
    }
  });
}

}  // anonymous namespace

// common checks
static inline void check_moe_scales(
    bool use_int8_w8a8,
    bool use_fp8_w8a16,
    const std::optional<at::Tensor>& w1_scale,
    const std::optional<at::Tensor>& w2_scale,
    const std::optional<std::vector<int64_t>> block_size,
    const std::optional<at::Tensor>& a1_scale,
    const std::optional<at::Tensor>& a2_scale) {
  if (use_int8_w8a8) {
    TORCH_CHECK(w1_scale.has_value(), "missing w1_scale for int8 w8a8.");
    TORCH_CHECK(w2_scale.has_value(), "missing w2_scale for int8 w8a8.");
    TORCH_CHECK(!a1_scale.has_value(), "static quantization for activation not supported.");
    TORCH_CHECK(!a2_scale.has_value(), "static quantization for activation not supported.");
  }
  if (use_fp8_w8a16) {
    TORCH_CHECK(w1_scale.has_value(), "missing w1_scale for fp8 w8a16.");
    TORCH_CHECK(w2_scale.has_value(), "missing w2_scale for fp8 w8a16.");
    TORCH_CHECK(block_size.has_value(), "missing block_size for fp8 w8a16.");
    TORCH_CHECK(block_size.value().size() == 2, "expect block_size.size() to be 2.");
  }
}

#define CHECK_MOE_SCALES_FP8(DIM0, DIM1)               \
  auto w1s = w1_scale.value();                         \
  auto w2s = w2_scale.value();                         \
  auto block_size_val = block_size.value();            \
  int64_t block_size_N = block_size_val[0];            \
  int64_t block_size_K = block_size_val[1];            \
  TORCH_CHECK(w1s.size(DIM0) == 2 * N / block_size_N); \
  TORCH_CHECK(w1s.size(DIM1) == K / block_size_K);     \
  TORCH_CHECK(w2s.size(DIM0) == K / block_size_N);     \
  TORCH_CHECK(w2s.size(DIM1) == N / block_size_K)

// hidden_states: [M, K]
// w1: [E, 2N, K]
// w2: [E, K, N]
// topk_weights: [M, topk]
// topk_ids: [M, topk] (int32_t)
//
at::Tensor fused_experts_cpu(
    at::Tensor& hidden_states,
    at::Tensor& w1,
    at::Tensor& w2,
    at::Tensor& topk_weights,
    at::Tensor& topk_ids,
    bool inplace,
    bool use_int8_w8a8,
    bool use_fp8_w8a16,
    const std::optional<at::Tensor>& w1_scale,
    const std::optional<at::Tensor>& w2_scale,
    const std::optional<std::vector<int64_t>> block_size,
    const std::optional<at::Tensor>& a1_scale,
    const std::optional<at::Tensor>& a2_scale,
    bool is_vnni) {
  RECORD_FUNCTION(
      "sgl-kernel::fused_experts_cpu", std::vector<c10::IValue>({hidden_states, w1, w2, topk_weights, topk_ids}));

  auto packed_w1 = is_vnni ? w1 : convert_weight_packed(w1);
  auto packed_w2 = is_vnni ? w2 : convert_weight_packed(w2);

  constexpr int64_t BLOCK_M = block_size_m();
  constexpr int64_t BLOCK_N = block_size_n();

  const auto st = hidden_states.scalar_type();
  CHECK_INPUT(hidden_states);
  CHECK_INPUT(w1);
  CHECK_INPUT(w2);
  CHECK_EQ(topk_weights.sizes(), topk_ids.sizes());
  CHECK_DIM(2, hidden_states);
  CHECK_DIM(3, w1);
  CHECK_DIM(3, w2);
  CHECK_DIM(2, topk_weights);
  CHECK_DIM(2, topk_ids);

  CHECK_EQ(topk_ids.scalar_type(), at::kInt);

  // TODO: support topk_weights to be bf16 or fp16 in the kernel.
  // The topk_weights of llama4 is computed via Llama4MoE:custom_routing_function and is bf16/fp16
  // while the kernel currently only supports it to be float32
  auto topk_weights_ = topk_weights.to(at::kFloat);
  CHECK_EQ(topk_weights_.scalar_type(), at::kFloat);

  int64_t M = hidden_states.size(0);
  int64_t K = hidden_states.size(1);
  int64_t N = w1.size(1) / 2;
  int64_t E = w1.size(0);
  int64_t topk = topk_weights_.size(1);

  // we use int32_t compensation for int8 w8a8
  int64_t packed_K = get_row_size(K, use_int8_w8a8);
  int64_t packed_N = get_row_size(N, use_int8_w8a8);

  // check weight shapes
  CHECK_EQ(w2.size(0), E);
  CHECK_EQ(w2.size(1), K);
  CHECK_EQ(packed_w1.size(2), packed_K);
  CHECK_EQ(packed_w2.size(2), packed_N);

  // check scales
  check_moe_scales(use_int8_w8a8, use_fp8_w8a16, w1_scale, w2_scale, block_size, a1_scale, a2_scale);

  at::Tensor out_hidden_states = inplace ? hidden_states : at::empty_like(hidden_states);

  // NB: worst case is each expert holds a block with remainder of 1
  //   1. sorted_ids : [M * topk + E * (BLOCK_M - 1)]
  //   2. expert_ids : [max_num_blocks]
  //   3. total_cnts : [T + 1, E]
  //   4. cumsums    : [E + 1]
  //   5. offsets    : [max_num_blocks + 1]
  //
  int num_threads = at::get_num_threads();
  int64_t max_num_tokens_padded = M * topk + E * (BLOCK_M - 1);
  int64_t max_num_blocks = div_up(max_num_tokens_padded, BLOCK_M);
  auto buffer = at::empty(
      {max_num_tokens_padded + max_num_blocks + (num_threads + 1) * E + (E + 1) + (max_num_blocks + 1)},
      topk_ids.options());

  int32_t* __restrict__ sorted_ids = buffer.data_ptr<int32_t>();
  int32_t* __restrict__ expert_ids = sorted_ids + max_num_tokens_padded;
  int32_t* __restrict__ total_cnts = expert_ids + max_num_blocks;
  int32_t* __restrict__ cumsums = total_cnts + (num_threads + 1) * E;
  int32_t* __restrict__ offsets = cumsums + (E + 1);

  // init sorted_ids with `numel` as the padding number
  // init expert_ids with `num_experts`
  int64_t numel = M * topk;
  at::parallel_for(0, max_num_blocks, GRAIN_SIZE / BLOCK_M, [&](int64_t begin, int64_t end) {
    int64_t m_start = begin * BLOCK_M;
    int64_t m_size = std::min((end - begin) * BLOCK_M, max_num_tokens_padded - m_start);
    fill_stub(sorted_ids + m_start, (int32_t)numel, m_size);
    fill_stub(expert_ids + begin, (int32_t)E, end - begin);
  });
  // zero total_cnts and cumsums
  at::parallel_for(0, (num_threads + 1) * E + (E + 1), GRAIN_SIZE, [&](int64_t begin, int64_t end) {
    fill_stub(total_cnts + begin, 0, end - begin);
  });

  // align experts index
  int64_t num_tokens_post_pad = moe_align_block_size<BLOCK_M>(
      sorted_ids, expert_ids, topk_ids.data_ptr<int32_t>(), total_cnts, cumsums, offsets, E, numel, num_threads);

  // unlike triton kernel, we fuse silu with gemm1 so only need 2 intermediate_caches:
  //   1. intermediate_cache1 : [M * topk, N]
  //   2. intermediate_cache2 : [M * topk, K]
  //   3. A_tmp : [T, BLOCK_M * K]
  //   4. C_tmp : [T, 2 * BLOCK_M * BLOCK_N]
  //
  // for int8 w8a8:
  //   5. Aq_tmp : [M, K] or [M * topk, N]
  //   6. As_tmp : [M * topk]
  //
  // for fp8 w8a16:
  //   7. intermediate_cache0 : [M * topk, 2N]
  //   8. B_tmp : [T, BLOCK_N, std::max(K, N)]
  //
  int64_t buffer_size_nbytes = M * topk * N * 2 + M * topk * K * 2 +
                               num_threads * BLOCK_M * K * (use_int8_w8a8 ? 1 : 2) +
                               num_threads * 2 * BLOCK_M * BLOCK_N * sizeof(float);

  if (use_int8_w8a8) {
    buffer_size_nbytes += std::max(M * K, M * topk * N) + M * topk * sizeof(float);
  }
  if (use_fp8_w8a16) {
    buffer_size_nbytes += M * topk * 2 * N * 2 + num_threads * BLOCK_N * std::max(K, N) * 2;
  }

  auto buffer2 = at::empty({buffer_size_nbytes}, hidden_states.options().dtype(at::kChar));

  AT_DISPATCH_REDUCED_FLOATING_TYPES(st, "fused_experts_kernel_impl", [&] {
    scalar_t* __restrict__ intermediate_cache1 = (scalar_t*)((void*)(buffer2.data_ptr<int8_t>()));
    scalar_t* __restrict__ intermediate_cache2 = intermediate_cache1 + M * topk * N;

    if (use_int8_w8a8) {
      uint8_t* __restrict__ A_tmp = (uint8_t*)((void*)(intermediate_cache2 + M * topk * K));
      float* __restrict__ C_tmp = (float*)((void*)(A_tmp + num_threads * BLOCK_M * K));
      uint8_t* __restrict__ Aq_tmp = (uint8_t*)((void*)(C_tmp + num_threads * 2 * BLOCK_M * BLOCK_N));
      float* __restrict__ As_tmp = (float*)((void*)(Aq_tmp + std::max(M * K, M * topk * N)));

      auto w1s = w1_scale.value();
      auto w2s = w2_scale.value();
      TORCH_CHECK(w1s.numel() == E * 2 * N);
      TORCH_CHECK(w2s.numel() == E * K);

      fused_experts_int8_kernel_impl<scalar_t>(
          out_hidden_states.data_ptr<scalar_t>(),
          intermediate_cache1,
          intermediate_cache2,
          A_tmp,
          C_tmp,
          Aq_tmp,
          As_tmp,
          hidden_states.data_ptr<scalar_t>(),
          packed_w1.data_ptr<int8_t>(),
          packed_w2.data_ptr<int8_t>(),
          w1s.data_ptr<float>(),
          w2s.data_ptr<float>(),
          topk_weights_.data_ptr<float>(),
          sorted_ids,
          expert_ids,
          offsets,
          M,
          N,
          K,
          E,
          topk,
          num_tokens_post_pad);
    } else if (use_fp8_w8a16) {
      // here we just ignore C_tmp as it is not used
      scalar_t* __restrict__ A_tmp = (scalar_t*)((void*)(intermediate_cache2 + M * topk * K));
      float* __restrict__ C_tmp = (float*)((void*)(A_tmp + num_threads * BLOCK_M * K));
      scalar_t* __restrict__ intermediate_cache0 = (scalar_t*)((void*)(C_tmp + num_threads * 2 * BLOCK_M * BLOCK_N));
      scalar_t* __restrict__ B_tmp = (scalar_t*)((void*)(intermediate_cache0 + M * topk * 2 * N));

      CHECK_MOE_SCALES_FP8(1, 2);
      fused_experts_fp8_kernel_impl(
          out_hidden_states.data_ptr<scalar_t>(),
          intermediate_cache0,
          intermediate_cache1,
          intermediate_cache2,
          A_tmp,
          B_tmp,
          C_tmp,
          hidden_states.data_ptr<scalar_t>(),
          packed_w1.data_ptr<at::Float8_e4m3fn>(),
          packed_w2.data_ptr<at::Float8_e4m3fn>(),
          w1s.data_ptr<float>(),
          w2s.data_ptr<float>(),
          block_size_N,
          block_size_K,
          topk_weights_.data_ptr<float>(),
          sorted_ids,
          expert_ids,
          offsets,
          M,
          N,
          K,
          E,
          topk,
          num_tokens_post_pad);
    } else {
      scalar_t* __restrict__ A_tmp = intermediate_cache2 + M * topk * K;
      float* __restrict__ C_tmp = (float*)((void*)(A_tmp + num_threads * BLOCK_M * K));

      fused_experts_kernel_impl<scalar_t>(
          out_hidden_states.data_ptr<scalar_t>(),
          intermediate_cache1,
          intermediate_cache2,
          A_tmp,
          C_tmp,
          hidden_states.data_ptr<scalar_t>(),
          packed_w1.data_ptr<scalar_t>(),
          packed_w2.data_ptr<scalar_t>(),
          topk_weights_.data_ptr<float>(),
          sorted_ids,
          expert_ids,
          offsets,
          M,
          N,
          K,
          E,
          topk,
          num_tokens_post_pad);
    }
  });
  return out_hidden_states;
}

// shared expert kernel
//
// hidden_states: [M, K]
// w1: [2N, K]
// w2: [K, N]
// fused_experts_out
at::Tensor shared_expert_cpu(
    at::Tensor& hidden_states,
    at::Tensor& w1,
    at::Tensor& w2,
    at::Tensor& fused_experts_out,
    double routed_scaling_factor,
    bool inplace,
    bool use_int8_w8a8,
    bool use_fp8_w8a16,
    const std::optional<at::Tensor>& w1_scale,
    const std::optional<at::Tensor>& w2_scale,
    const std::optional<std::vector<int64_t>> block_size,
    const std::optional<at::Tensor>& a1_scale,
    const std::optional<at::Tensor>& a2_scale,
    bool is_vnni) {
  RECORD_FUNCTION("sgl-kernel::shared_expert_cpu", std::vector<c10::IValue>({hidden_states, w1, w2}));

  auto packed_w1 = is_vnni ? w1 : convert_weight_packed(w1);
  auto packed_w2 = is_vnni ? w2 : convert_weight_packed(w2);

  constexpr int64_t BLOCK_M = block_size_m();
  constexpr int64_t BLOCK_N = block_size_n();

  const auto st = hidden_states.scalar_type();
  CHECK_INPUT(hidden_states);
  CHECK_INPUT(fused_experts_out);
  CHECK_INPUT(w1);
  CHECK_INPUT(w2);
  CHECK_DIM(2, hidden_states);
  CHECK_DIM(2, w1);
  CHECK_DIM(2, w2);
  CHECK_EQ(hidden_states.sizes(), fused_experts_out.sizes());
  CHECK_EQ(hidden_states.scalar_type(), st);

  int64_t M = hidden_states.size(0);
  int64_t K = hidden_states.size(1);
  int64_t N = w1.size(0) / 2;

  // we use int32_t compensation for int8 w8a8
  int64_t packed_K = get_row_size(K, use_int8_w8a8);
  int64_t packed_N = get_row_size(N, use_int8_w8a8);

  // check weight shapes
  CHECK_EQ(w2.size(0), K);
  CHECK_EQ(packed_w1.size(1), packed_K);
  CHECK_EQ(packed_w2.size(1), packed_N);

  // check scales
  check_moe_scales(use_int8_w8a8, use_fp8_w8a16, w1_scale, w2_scale, block_size, a1_scale, a2_scale);

  at::Tensor out_hidden_states = inplace ? hidden_states : at::empty_like(hidden_states);

  // unlike triton kernel, we fuse silu with gemm1 so only need 2 intermediate_caches:
  //   1. intermediate_cache1 : [M, N]
  //   2. C_tmp : [T, 2 * BLOCK_M * BLOCK_N]
  //
  // for int8 w8a8:
  //   3. Aq_tmp : [M, K] or [M, N]
  //   4. As_tmp : [M]
  //
  // for fp8 w8a16:
  //   5. intermediate_cache0 : [M, 2N]
  //   6. B_tmp: [T, BLOCK_M, max(K, N)]
  //
  int num_threads = at::get_num_threads();
  int64_t buffer_size_nbytes = M * N * 2 + num_threads * 2 * BLOCK_M * BLOCK_N * sizeof(float);

  if (use_int8_w8a8) {
    buffer_size_nbytes += std::max(M * K, M * N) + M * sizeof(float);
  }
  if (use_fp8_w8a16) {
    buffer_size_nbytes += M * 2 * N * 2 + num_threads * BLOCK_M * std::max(K, N) * 2;
  }

  auto buffer = at::empty({buffer_size_nbytes}, hidden_states.options().dtype(at::kChar));
  AT_DISPATCH_REDUCED_FLOATING_TYPES(st, "share_experts_kernel_impl", [&] {
    scalar_t* __restrict__ intermediate_cache1 = (scalar_t*)((void*)(buffer.data_ptr<int8_t>()));
    float* __restrict__ C_tmp = (float*)((void*)(intermediate_cache1 + M * N));

    if (use_int8_w8a8) {
      uint8_t* __restrict__ Aq_tmp = (uint8_t*)((void*)(C_tmp + num_threads * 2 * BLOCK_M * BLOCK_N));
      float* __restrict__ As_tmp = (float*)((void*)(Aq_tmp + std::max(M * K, M * N)));

      auto w1s = w1_scale.value();
      auto w2s = w2_scale.value();
      TORCH_CHECK(w1s.numel() == 2 * N);
      TORCH_CHECK(w2s.numel() == K);

      shared_expert_int8_kernel_impl<scalar_t>(
          out_hidden_states.data_ptr<scalar_t>(),
          intermediate_cache1,
          C_tmp,
          Aq_tmp,
          As_tmp,
          hidden_states.data_ptr<scalar_t>(),
          packed_w1.data_ptr<int8_t>(),
          packed_w2.data_ptr<int8_t>(),
          w1s.data_ptr<float>(),
          w2s.data_ptr<float>(),
          fused_experts_out.data_ptr<scalar_t>(),
          routed_scaling_factor,
          M,
          N,
          K);
    } else if (use_fp8_w8a16) {
      scalar_t* __restrict__ intermediate_cache0 = (scalar_t*)((void*)(C_tmp + num_threads * 2 * BLOCK_M * BLOCK_N));
      scalar_t* __restrict__ B_tmp = (scalar_t*)((void*)(intermediate_cache0 + M * 2 * N));

      CHECK_MOE_SCALES_FP8(0, 1);
      shared_expert_fp8_kernel_impl<scalar_t>(
          out_hidden_states.data_ptr<scalar_t>(),
          intermediate_cache0,
          intermediate_cache1,
          B_tmp,
          C_tmp,
          hidden_states.data_ptr<scalar_t>(),
          packed_w1.data_ptr<at::Float8_e4m3fn>(),
          packed_w2.data_ptr<at::Float8_e4m3fn>(),
          w1s.data_ptr<float>(),
          w2s.data_ptr<float>(),
          block_size_N,
          block_size_K,
          fused_experts_out.data_ptr<scalar_t>(),
          routed_scaling_factor,
          M,
          N,
          K);
    } else {
      shared_expert_kernel_impl<scalar_t>(
          out_hidden_states.data_ptr<scalar_t>(),
          intermediate_cache1,
          C_tmp,
          hidden_states.data_ptr<scalar_t>(),
          packed_w1.data_ptr<scalar_t>(),
          packed_w2.data_ptr<scalar_t>(),
          fused_experts_out.data_ptr<scalar_t>(),
          routed_scaling_factor,
          M,
          N,
          K);
    }
  });
  return out_hidden_states;
}<|MERGE_RESOLUTION|>--- conflicted
+++ resolved
@@ -150,13 +150,7 @@
     int32_t* __restrict__ local_cnts = T_INDEX(tid + 1);
 
     for (int i = begin; i < end; ++i) {
-<<<<<<< HEAD
-      if (topk_ids[i] >= 0) {
-        local_cnts[topk_ids[i]]++;
-      }
-=======
       local_cnts[topk_ids[i] + 1]++;
->>>>>>> 5576959b
     }
   });
 
@@ -186,14 +180,7 @@
     int32_t* __restrict__ offsets = T_INDEX(tid);
 
     for (int i = begin; i < end; ++i) {
-<<<<<<< HEAD
-      int32_t expert_id = topk_ids[i];
-      if (expert_id < 0) {
-        continue;
-      }
-=======
       int32_t expert_id = topk_ids[i] + 1;
->>>>>>> 5576959b
       int32_t b_offset = cumsums[expert_id];
       int32_t t_offset = offsets[expert_id];
       sorted_ids[b_offset + t_offset] = i;
