--- conflicted
+++ resolved
@@ -664,89 +664,6 @@
 
             self.last_batch = batch
 
-<<<<<<< HEAD
-    @torch.no_grad()
-    def event_loop_normal_disagg_prefill(self):
-        """A normal scheduler loop for prefill worker in disaggregation mode."""
-
-        while True:
-            recv_reqs = self.recv_requests()
-            self.process_input_requests(recv_reqs)
-            self.waiting_queue.extend(
-                self.disagg_prefill_pending_queue.pop_bootstrapped()
-            )
-            self.process_prefill_chunk()
-            batch = self.get_new_batch_prefill()
-            
-            # Handle DP attention
-            if self.server_args.enable_dp_attention or self.server_args.enable_sp_layernorm:
-                batch, _ = self.prepare_dp_attn_batch(batch)
-
-            self.cur_batch = batch
-
-            if batch:
-                result = self.run_batch(batch)
-                self.process_batch_result_disagg_prefill(batch, result)
-
-            if len(self.disagg_prefill_inflight_queue) > 0:
-                self.process_disagg_prefill_inflight_queue()
-
-            if batch is None and len(self.disagg_prefill_inflight_queue) == 0:
-                self.check_memory()
-                self.new_token_ratio = self.init_new_token_ratio
-
-            self.last_batch = batch
-            # HACK (byronhsu): reset the batch_is_full flag because we never enter update_running_batch which resets it
-            # Otherwise, it hangs under high concurrency
-            self.running_batch.batch_is_full = False
-
-    @torch.no_grad()
-    def event_loop_normal_disagg_decode(self):
-        """A normal scheduler loop for decode worker in disaggregation mode."""
-
-        while True:
-            recv_reqs = self.recv_requests()
-            self.process_input_requests(recv_reqs)
-            # polling and allocating kv cache
-            self.process_decode_queue()
-            batch = self.get_next_disagg_decode_batch_to_run()
-            
-            is_real_batch = True
-            
-            if batch and batch.forward_mode.is_extend():
-                self.cur_batch = batch
-                # Generate fake extend output.
-                # Note: Logprobs should be handled on the prefill engine.
-                self.stream_output(batch.reqs, False)
-                self.last_batch = batch
-                batch = None
-                is_real_batch = False
-
-            # Handle DP attention
-            if self.server_args.enable_dp_attention or self.server_args.enable_sp_layernorm:
-                batch, _ = self.prepare_dp_attn_batch(batch)
-            
-            if is_real_batch:
-                self.cur_batch = batch
-
-            if batch:
-                result = self.run_batch(batch)
-                self.process_batch_result(batch, result)
-
-            if batch is None and (
-                len(self.disagg_decode_transfer_queue.queue)
-                + len(self.disagg_decode_prealloc_queue.queue)
-                == 0
-            ):
-                # When the server is idle, do self-check and re-init some states
-                self.check_memory()
-                self.new_token_ratio = self.init_new_token_ratio
-
-            if is_real_batch:
-                self.last_batch = batch
-
-=======
->>>>>>> 1d609d1b
     def recv_requests(self) -> List[Req]:
         """Receive results at tp_rank = 0 and broadcast it to all other TP ranks."""
         if self.attn_tp_rank == 0:
