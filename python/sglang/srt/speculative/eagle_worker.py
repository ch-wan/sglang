import logging
import os
import time
from contextlib import contextmanager
from typing import List, Optional, Tuple

import torch
from huggingface_hub import snapshot_download

from sglang.srt.distributed import GroupCoordinator, patch_tensor_parallel_group
from sglang.srt.layers.dp_attention import get_attention_dp_size, get_attention_tp_size
from sglang.srt.layers.logits_processor import LogitsProcessorOutput
from sglang.srt.layers.sampler import get_token_ids_logprobs, get_top_logprobs
from sglang.srt.managers.schedule_batch import (
    ScheduleBatch,
    get_last_loc,
    global_server_args_dict,
)
from sglang.srt.managers.tp_worker import TpModelWorker
from sglang.srt.model_executor.forward_batch_info import (
    CaptureHiddenMode,
    ForwardBatch,
    ForwardMode,
)
from sglang.srt.server_args import ServerArgs
from sglang.srt.speculative.build_eagle_tree import build_tree_kernel_efficient
from sglang.srt.speculative.eagle_draft_cuda_graph_runner import (
    EAGLEDraftCudaGraphRunner,
)
from sglang.srt.speculative.eagle_draft_extend_cuda_graph_runner import (
    EAGLEDraftExtendCudaGraphRunner,
)
from sglang.srt.speculative.eagle_utils import (
    EagleDraftInput,
    EagleVerifyInput,
    EagleVerifyOutput,
    assign_draft_cache_locs,
    generate_token_bitmask,
    select_top_k_tokens,
)
from sglang.srt.speculative.spec_info import SpeculativeAlgorithm
from sglang.srt.utils import empty_context, fast_topk, get_available_gpu_memory, is_cuda

if is_cuda():
    from sgl_kernel import segment_packbits

logger = logging.getLogger(__name__)


@contextmanager
def draft_tp_context(tp_group: GroupCoordinator):
    # Draft model doesn't use dp and has its own tp group.
    # We disable mscclpp now because it doesn't support 2 comm groups.
    with patch_tensor_parallel_group(tp_group):
        yield


class EAGLEWorker(TpModelWorker):

    def __init__(
        self,
        server_args: ServerArgs,
        gpu_id: int,
        tp_rank: int,
        dp_rank: Optional[int],
        nccl_port: int,
        target_worker: TpModelWorker,
    ):
        # Parse arguments
        self.server_args = server_args
        self.topk = server_args.speculative_eagle_topk
        self.speculative_num_steps = server_args.speculative_num_steps
<<<<<<< HEAD
        self.speculative_num_draft_tokens = server_args.speculative_num_draft_tokens
        self.padded_static_len = self.speculative_num_steps + 1
=======
>>>>>>> c2b16795
        self.enable_nan_detection = server_args.enable_nan_detection
        self.gpu_id = gpu_id
        self.device = server_args.device
        self.target_worker = target_worker
        self.page_size = server_args.page_size
        self.speculative_algorithm = SpeculativeAlgorithm.from_string(
            server_args.speculative_algorithm
        )
        self.padded_static_len = -1

        # Override context length with target model's context length
        server_args.context_length = target_worker.model_runner.model_config.context_len

        # Do not capture cuda graph in `super().__init__()`
        # It will be captured later.
        backup_disable_cuda_graph = server_args.disable_cuda_graph
        server_args.disable_cuda_graph = True
        # Share the allocator with a target worker.
        # Draft and target worker own their own KV cache pools.
        self.req_to_token_pool, self.token_to_kv_pool_allocator = (
            target_worker.get_memory_pool()
        )

        # Load hot token ids
        if self.speculative_algorithm.is_eagle3():
            if server_args.speculative_token_map is not None:
                logger.warning(
                    "Speculative token map specified, but EAGLE3 models already have this. Ignoring the specified token map."
                )
            self.hot_token_id = None
        elif server_args.speculative_token_map is not None:
            self.hot_token_id = load_token_map(server_args.speculative_token_map)
            server_args.json_model_override_args = (
                f'{{"hot_vocab_size": {len(self.hot_token_id)}}}'
            )
        else:
            self.hot_token_id = None

        # Init draft worker
        with empty_context():
            super().__init__(
                server_args=server_args,
                gpu_id=gpu_id,
                tp_rank=tp_rank,
                pp_rank=0,  # FIXME
                dp_rank=dp_rank,
                nccl_port=nccl_port,
                is_draft_worker=True,
                req_to_token_pool=self.req_to_token_pool,
                token_to_kv_pool_allocator=self.token_to_kv_pool_allocator,
            )

        embed, head = self.target_worker.model_runner.model.get_embed_and_head()

        if self.speculative_algorithm.is_eagle3():
            # EAGLE3 models don't share lm_head
            self.draft_model_runner.model.set_embed(embed)

            # grab hot token ids
            self.hot_token_id = self.draft_model_runner.model.get_hot_token_id().to(
                embed.device
            )
        else:
            if self.hot_token_id is not None:
                head = head.clone()
                self.hot_token_id = self.hot_token_id.to(head.device)
                head.data = head.data[self.hot_token_id]

            # Share the embedding and lm_head
            self.draft_model_runner.model.set_embed_and_head(embed, head)

        # Init attention backend and cuda graphs
        self.draft_model_runner.server_args.disable_cuda_graph = (
            backup_disable_cuda_graph
        )
        self.draft_tp_context = (
            draft_tp_context if server_args.enable_dp_attention else empty_context
        )
        with self.draft_tp_context(self.draft_model_runner.tp_group):
            self.init_attention_backend()
            self.init_cuda_graphs()

    def init_attention_backend(self):
        # Create multi-step attn backends and cuda graph runners
        if self.server_args.attention_backend == "flashinfer":
            if not global_server_args_dict["use_mla_backend"]:
                from sglang.srt.layers.attention.flashinfer_backend import (
                    FlashInferAttnBackend,
                    FlashInferMultiStepDraftBackend,
                )

                self.draft_attn_backend = FlashInferMultiStepDraftBackend(
                    self.draft_model_runner,
                    self.topk,
                    self.speculative_num_steps,
                )
                self.draft_extend_attn_backend = FlashInferAttnBackend(
                    self.draft_model_runner,
                    skip_prefill=False,
                )
            else:
                from sglang.srt.layers.attention.flashinfer_mla_backend import (
                    FlashInferMLAAttnBackend,
                    FlashInferMLAMultiStepDraftBackend,
                )

                self.draft_attn_backend = FlashInferMLAMultiStepDraftBackend(
                    self.draft_model_runner,
                    self.topk,
                    self.speculative_num_steps,
                )
                self.draft_extend_attn_backend = FlashInferMLAAttnBackend(
                    self.draft_model_runner,
                    skip_prefill=False,
                )
            self.has_prefill_wrapper_verify = True
        elif self.server_args.attention_backend == "triton":
            from sglang.srt.layers.attention.triton_backend import (
                TritonAttnBackend,
                TritonMultiStepDraftBackend,
            )

            self.draft_attn_backend = TritonMultiStepDraftBackend(
                self.draft_model_runner,
                self.topk,
                self.speculative_num_steps,
            )
            self.draft_extend_attn_backend = TritonAttnBackend(
                self.draft_model_runner,
                skip_prefill=False,
            )
            self.has_prefill_wrapper_verify = False
        elif self.server_args.attention_backend == "fa3":
            from sglang.srt.layers.attention.flashattention_backend import (
                FlashAttentionBackend,
                FlashAttentionMultiStepBackend,
            )

            self.draft_attn_backend = FlashAttentionMultiStepBackend(
                self.draft_model_runner,
                self.topk,
                self.speculative_num_steps,
            )
<<<<<<< HEAD
            self.draft_extend_attn_backend = None
            self.padded_static_len = self.speculative_num_steps + 1
=======
            self.draft_extend_attn_backend = FlashAttentionBackend(
                self.draft_model_runner,
                skip_prefill=False,
            )
>>>>>>> c2b16795
            self.has_prefill_wrapper_verify = False
        elif self.server_args.attention_backend == "flashmla":
            from sglang.srt.layers.attention.flashmla_backend import (
                FlashMLAMultiStepDraftBackend,
            )

            self.draft_attn_backend = FlashMLAMultiStepDraftBackend(
                self.draft_model_runner,
                self.topk,
                self.speculative_num_steps,
            )
            self.draft_extend_attn_backend = None
            self.has_prefill_wrapper_verify = False
        else:
            raise ValueError(
                f"EAGLE is not supported in attention backend {self.server_args.attention_backend}"
            )

        self.draft_model_runner.draft_attn_backend = self.draft_attn_backend

    def init_cuda_graphs(self):
        """Capture cuda graphs."""
        self.cuda_graph_runner = None
        self.cuda_graph_runner_for_draft_extend = None

        if self.server_args.disable_cuda_graph:
            return

        # Capture draft
        tic = time.perf_counter()
        before_mem = get_available_gpu_memory(self.device, self.gpu_id)
        logger.info(
            f"Capture draft cuda graph begin. This can take up to several minutes. avail mem={before_mem:.2f} GB"
        )
        self.cuda_graph_runner = EAGLEDraftCudaGraphRunner(self)
        after_mem = get_available_gpu_memory(self.device, self.gpu_id)
        logger.info(
            f"Capture draft cuda graph end. Time elapsed: {time.perf_counter() - tic:.2f} s. avail mem={after_mem:.2f} GB. mem usage={(before_mem - after_mem):.2f} GB."
        )

        # Capture extend
        if self.draft_extend_attn_backend:
            tic = time.perf_counter()
            before_mem = get_available_gpu_memory(self.device, self.gpu_id)
            logger.info(
                f"Capture draft extend cuda graph begin. This can take up to several minutes. avail mem={before_mem:.2f} GB"
            )
            self.cuda_graph_runner_for_draft_extend = EAGLEDraftExtendCudaGraphRunner(
                self
            )
            after_mem = get_available_gpu_memory(self.device, self.gpu_id)
            logger.info(
                f"Capture draft extend cuda graph end. Time elapsed: {time.perf_counter() - tic:.2f} s. avail mem={after_mem:.2f} GB. mem usage={(before_mem - after_mem):.2f} GB."
            )

    @property
    def draft_model_runner(self):
        return self.model_runner

    def forward_batch_speculative_generation(
        self, batch: ScheduleBatch
    ) -> Tuple[LogitsProcessorOutput, List[int], int, int]:
        """Run speculative decoding forward.

        NOTE: Many states of batch is modified as you go through. It is not guaranteed that
        the final output batch have the same state as the input.

        Args:
            batch: The batch to run forward. The state of the batch is modified as it runs.
        Returns:
            A tuple of the final logit output of the target model, next tokens accepted,
            the batch id (used for overlap schedule), and number of accepted tokens.
        """
        if batch.forward_mode.is_decode() or batch.is_decode_dp_batch():
            with self.draft_tp_context(self.draft_model_runner.tp_group):
                spec_info = self.draft(batch)
            logits_output, verify_output, model_worker_batch, can_run_cuda_graph = (
                self.verify(batch, spec_info)
            )
            # If it is None, it means all requests are finished
            if self.check_forward_draft_extend_after_decode(batch):
                with self.draft_tp_context(self.draft_model_runner.tp_group):
                    self.forward_draft_extend_after_decode(batch)
            return (
                logits_output,
                verify_output.verified_id,
                model_worker_batch.bid,
                sum(verify_output.accept_length_per_req_cpu),
                can_run_cuda_graph,
            )
<<<<<<< HEAD
        elif batch.forward_mode.is_extend() or batch.is_extend_dp_batch():
            logits_output, next_token_ids, bid = self.forward_target_extend(batch)
=======
        elif batch.forward_mode.is_idle():
            model_worker_batch = batch.get_model_worker_batch()
            logits_output, next_token_ids, _ = (
                self.target_worker.forward_batch_generation(model_worker_batch)
            )

            return logits_output, next_token_ids, model_worker_batch.bid, 0, False
        else:
            logits_output, next_token_ids, bid, seq_lens_cpu = (
                self.forward_target_extend(batch)
            )
>>>>>>> c2b16795
            with self.draft_tp_context(self.draft_model_runner.tp_group):
                self.forward_draft_extend(
                    batch, logits_output.hidden_states, next_token_ids, seq_lens_cpu
                )
            return logits_output, next_token_ids, bid, 0, False
        else:
            model_worker_batch = batch.get_model_worker_batch()
            model_worker_batch.spec_num_draft_tokens = 1
            logits_output, next_token_ids, _ = (
                self.target_worker.forward_batch_generation(model_worker_batch)
            )
            return logits_output, next_token_ids, model_worker_batch.bid, 0, False

    def check_forward_draft_extend_after_decode(self, batch: ScheduleBatch):
        local_need_forward = (
            batch.spec_info.verified_id is not None
            and batch.spec_info.verified_id.shape[0] > 0
        )
        if not self.server_args.enable_dp_attention:
            return local_need_forward

        local_info = torch.tensor(
            [
                (local_need_forward),
            ],
            dtype=torch.int64,
        )
        global_info = torch.empty(
            (get_attention_dp_size(), get_attention_tp_size(), 1),
            dtype=torch.int64,
        )
        torch.distributed.all_gather_into_tensor(
            global_info.flatten(),
            local_info,
            group=self.target_worker.get_tp_group().cpu_group,
        )
        need_forward = global_info[:, :, 0].any().item()
        return need_forward

    def forward_target_extend(
        self, batch: ScheduleBatch
    ) -> Tuple[LogitsProcessorOutput, List[int], int]:
        """Run the target extend.

        Args::
            batch: The batch to run. States could be modified.

        Returns:
            logits_output: The output of logits. It will contain the full hidden states.
            next_token_ids: Next token ids generated.
            bid: The model batch ID. Used for overlap schedule.
        """
        # Forward with the target model and get hidden states.
        # We need the full hidden states to prefill the KV cache of the draft model.
        model_worker_batch = batch.get_model_worker_batch()
        model_worker_batch.capture_hidden_mode = CaptureHiddenMode.FULL
        model_worker_batch.spec_num_draft_tokens = 1
        logits_output, next_token_ids, _ = self.target_worker.forward_batch_generation(
            model_worker_batch
        )
        return (
            logits_output,
            next_token_ids,
            model_worker_batch.bid,
            model_worker_batch.seq_lens_cpu,
        )

    def draft(self, batch: ScheduleBatch):
        # Parse args
        num_seqs = batch.batch_size()
        if not batch.forward_mode.is_idle():
            spec_info = batch.spec_info
            assert spec_info is not None
            # Accumulate penalty
            if batch.sampling_info.penalizer_orchestrator.is_required:
                # This is a relaxed version of penalties for speculative decoding.
                batch.sampling_info.penalizer_orchestrator.cumulate_output_tokens(
                    spec_info.verified_id.to(torch.int64)
                )

            # Allocate cache locations
            if self.page_size == 1:
                out_cache_loc, token_to_kv_pool_state_backup = batch.alloc_token_slots(
                    num_seqs * self.topk * self.speculative_num_steps, backup_state=True
                )
            else:
                if self.topk == 1:
                    prefix_lens = batch.seq_lens
                    seq_lens = prefix_lens + self.speculative_num_steps
                    extend_num_tokens = num_seqs * self.speculative_num_steps
                else:
                    # In this case, the last partial page needs to be duplicated.
                    # KV cache layout in batch.req_to_token_pool.req_to_token:
                    #
                    # | -------- | -- xxxx .. | -- xxxx .. | -- xxxx .. |
                    #    prefix     top-k = 0    tok-k = 1    top-k = 2
                    #
                    #  "-" means prefix tokens
                    #  "x" means speculative draft tokens
                    #  "." means padded tokens

                    # TODO: fuse these ops
                    prefix_lens = batch.seq_lens
                    last_page_lens = prefix_lens % self.page_size
                    num_new_pages = (
                        last_page_lens + self.speculative_num_steps + self.page_size - 1
                    ) // self.page_size
                    seq_lens = (
                        prefix_lens // self.page_size * self.page_size
                        + num_new_pages * (self.page_size * self.topk)
                    )
                    extend_num_tokens = torch.sum(seq_lens - prefix_lens).item()
                    raise NotImplementedError(
                        "page_size > 1 and top_k > 1 are not supported."
                    )
                    # TODO: Support page_size > 1 and top_k > 1
                    # 1. Duplicate the KV cache in the last partial page for all top-k segments
                    # 2. Modify generate_draft_decode_kv_indices accordingly

                last_loc = get_last_loc(
                    batch.req_to_token_pool.req_to_token,
                    batch.req_pool_indices,
                    prefix_lens,
                )
                out_cache_loc, token_to_kv_pool_state_backup = (
                    batch.alloc_paged_token_slots_extend(
                        prefix_lens,
                        seq_lens,
                        last_loc,
                        extend_num_tokens,
                        backup_state=True,
                    )
                )

            assign_draft_cache_locs[(num_seqs,)](
                batch.req_pool_indices,
                batch.req_to_token_pool.req_to_token,
                batch.seq_lens,
                out_cache_loc,
                batch.req_to_token_pool.req_to_token.shape[1],
                self.topk,
                self.speculative_num_steps,
                self.page_size,
            )
            batch.out_cache_loc = out_cache_loc
            batch.seq_lens_sum = torch.sum(batch.seq_lens).item()
            spec_info.positions = batch.seq_lens.repeat_interleave(self.topk, dim=0)
        else:
            batch.spec_info = EagleDraftInput.create_for_idle(
                device=self.device,
                hidden_size=self.model_config.hidden_size,
                topk=self.topk,
            )
            spec_info = batch.spec_info

        # Get forward batch
        spec_info.capture_hidden_mode = CaptureHiddenMode.LAST
        model_worker_batch = batch.get_model_worker_batch()
        model_worker_batch.spec_num_draft_tokens = self.topk
        forward_batch = ForwardBatch.init_new(
            model_worker_batch, self.draft_model_runner
        )

        can_cuda_graph = self.cuda_graph_runner and self.cuda_graph_runner.can_run(
            forward_batch
        )
        if can_cuda_graph:
            score_list, token_list, parents_list = self.cuda_graph_runner.replay(
                forward_batch
            )
        else:
            if not batch.forward_mode.is_idle():
                # Initialize attention backend
                self.draft_attn_backend.init_forward_metadata(forward_batch)
            forward_batch = ForwardBatch.init_new(
                model_worker_batch, self.draft_model_runner
            )
            # Run forward steps
            score_list, token_list, parents_list = self.draft_forward(forward_batch)

<<<<<<< HEAD
        if not batch.forward_mode.is_idle():
            self.token_to_kv_pool_allocator.restore_state(token_to_kv_pool_state_backup)
            ret = EagleVerifyInput.create(
                spec_info.verified_id,
                score_list,
                token_list,
                parents_list,
                batch.seq_lens,
                batch.seq_lens_sum,
                self.topk,
                self.speculative_num_steps,
                self.speculative_num_draft_tokens,
            )
        else:
            ret = EagleVerifyInput.create_for_idle(
                self.topk,
                self.speculative_num_steps,
                self.speculative_num_draft_tokens,
            )
        return ret
=======
        self.token_to_kv_pool_allocator.restore_state(token_to_kv_pool_state_backup)

        (
            tree_mask,
            position,
            retrive_index,
            retrive_next_token,
            retrive_next_sibling,
            draft_tokens,
        ) = build_tree_kernel_efficient(
            spec_info.verified_id,
            score_list,
            token_list,
            parents_list,
            batch.seq_lens,
            batch.seq_lens_sum,
            self.topk,
            self.speculative_num_steps,
            self.server_args.speculative_num_draft_tokens,
        )

        return EagleVerifyInput(
            draft_token=draft_tokens,
            custom_mask=tree_mask,
            positions=position,
            retrive_index=retrive_index,
            retrive_next_token=retrive_next_token,
            retrive_next_sibling=retrive_next_sibling,
            retrive_cum_len=None,
            spec_steps=self.speculative_num_steps,
            topk=self.topk,
            draft_token_num=self.server_args.speculative_num_draft_tokens,
            capture_hidden_mode=CaptureHiddenMode.FULL,
            seq_lens_sum=forward_batch.seq_lens_sum,
            seq_lens_cpu=forward_batch.seq_lens_cpu,
        )
>>>>>>> c2b16795

    def draft_forward(self, forward_batch: ForwardBatch):
        # Parse args
        spec_info = forward_batch.spec_info
        out_cache_loc = forward_batch.out_cache_loc
        topk_p, topk_index, hidden_states = (
            spec_info.topk_p,
            spec_info.topk_index,
            spec_info.hidden_states,
        )
        if self.hot_token_id is not None:
            topk_index = self.hot_token_id[topk_index]
        # Return values
        score_list: List[torch.Tensor] = []
        token_list: List[torch.Tensor] = []
        parents_list: List[torch.Tensor] = []

        # Forward multiple steps
        scores = None
        for i in range(self.speculative_num_steps):
            input_ids, hidden_states, scores, tree_info = select_top_k_tokens(
                i, topk_p, topk_index, hidden_states, scores, self.topk
            )
            score_list.append(tree_info[0])
            token_list.append(tree_info[1])
            parents_list.append(tree_info[2])

            # We don't need to run the last forward. we get 1 token from draft prefill and (#spec steps - 1) tokens here
            if i == self.speculative_num_steps - 1:
                break

            # Set inputs
            forward_batch.input_ids = input_ids
            if not forward_batch.forward_mode.is_idle():
                out_cache_loc = out_cache_loc.view(forward_batch.batch_size, -1)
                forward_batch.out_cache_loc = out_cache_loc[
                    :, self.topk * i : self.topk * (i + 1)
                ].flatten()
                forward_batch.positions.add_(1)
                forward_batch.attn_backend = self.draft_attn_backend.attn_backends[i]
                spec_info.hidden_states = hidden_states

            # Run forward
            logits_output = self.draft_model_runner.model.forward(
                forward_batch.input_ids, forward_batch.positions, forward_batch
            )
            self._detect_nan_if_needed(logits_output)
            probs = torch.softmax(logits_output.next_token_logits, dim=-1)
            topk_p, topk_index = fast_topk(probs, self.topk, dim=-1)
            if self.hot_token_id is not None:
                topk_index = self.hot_token_id[topk_index]
            hidden_states = logits_output.hidden_states

        return score_list, token_list, parents_list

    def verify(self, batch: ScheduleBatch, spec_info: EagleVerifyInput):

        if not batch.forward_mode.is_idle():
            spec_info.prepare_for_verify(batch, self.page_size)
            batch.forward_mode = ForwardMode.TARGET_VERIFY

        batch.spec_info = spec_info
<<<<<<< HEAD
        model_worker_batch = batch.get_model_worker_batch()
        model_worker_batch.spec_num_draft_tokens = self.speculative_num_draft_tokens
=======
        model_worker_batch = batch.get_model_worker_batch(
            seq_lens_cpu_cache=spec_info.seq_lens_cpu
        )
>>>>>>> c2b16795

        if batch.has_grammar:
            retrieve_next_token_cpu = spec_info.retrive_next_token.cpu()
            retrieve_next_sibling_cpu = spec_info.retrive_next_sibling.cpu()
            draft_tokens_cpu = spec_info.draft_token.view(
                spec_info.retrive_next_token.shape
            ).cpu()

        # Forward
        logits_output, _, can_run_cuda_graph = (
            self.target_worker.forward_batch_generation(
                model_worker_batch, skip_sample=True
            )
        )

        vocab_mask = None
        if batch.has_grammar:
            # Generate the logit mask for structured output.
            # Overlap the CPU operations for bitmask generation with the forward pass.
            vocab_mask = generate_token_bitmask(
                batch.reqs,
                spec_info,
                retrieve_next_token_cpu,
                retrieve_next_sibling_cpu,
                draft_tokens_cpu,
                batch.sampling_info.vocab_size,
            )

            if vocab_mask is not None:
                assert spec_info.grammar is not None
                vocab_mask = vocab_mask.to(spec_info.retrive_next_token.device)
                # otherwise, this vocab mask will be the one from the previous extend stage
                # and will be applied to produce wrong results
                batch.sampling_info.vocab_mask = None

        self._detect_nan_if_needed(logits_output)
        spec_info.hidden_states = logits_output.hidden_states

        if not batch.forward_mode.is_idle():
            res: EagleVerifyOutput = spec_info.verify(
                batch,
                logits_output,
                self.token_to_kv_pool_allocator,
                self.page_size,
                vocab_mask,
            )

            # Post process based on verified outputs.
            # Pick indices that we care (accepted)
            logits_output.next_token_logits = logits_output.next_token_logits[
                res.accepted_indices
            ]
            logits_output.hidden_states = logits_output.hidden_states[
                res.accepted_indices
            ]

            # Prepare the batch for the next draft forwards.
            batch.forward_mode = ForwardMode.DECODE
        else:
            draft_input = EagleDraftInput.create_for_idle(
                device=self.device,
                hidden_size=self.model_config.hidden_size,
                topk=self.topk,
            )
            res = EagleVerifyOutput(
                draft_input=draft_input,
                logits_output=logits_output,
                verified_id=torch.empty(0, dtype=torch.long, device=self.device),
                accept_length_per_req_cpu=[],
                accepted_indices=torch.full(
                    (0, spec_info.spec_steps + 1),
                    -1,
                    dtype=torch.int32,
                    device=self.device,
                ),
            )
        batch.spec_info = res.draft_input

        if batch.return_logprob:
            self.add_logprob_values(batch, res, logits_output)
        return logits_output, res, model_worker_batch, can_run_cuda_graph

    def add_logprob_values(
        self,
        batch: ScheduleBatch,
        res: EagleVerifyOutput,
        logits_output: LogitsProcessorOutput,
    ):
        # Extract args
        logits_output = res.logits_output
        top_logprobs_nums = batch.top_logprobs_nums
        token_ids_logprobs = batch.token_ids_logprobs
        logprobs = torch.nn.functional.log_softmax(
            logits_output.next_token_logits, dim=-1
        )
        batch_next_token_ids = res.verified_id
        num_tokens_per_req = [accept + 1 for accept in res.accept_length_per_req_cpu]

        # We should repeat top_logprobs_nums to match num_tokens_per_req.
        top_logprobs_nums_repeat_interleaved = []
        token_ids_logprobs_repeat_interleaved = []
        for num, num_tokens in zip(top_logprobs_nums, num_tokens_per_req):
            top_logprobs_nums_repeat_interleaved.extend([num] * num_tokens)
        for token_ids, num_tokens in zip(token_ids_logprobs, num_tokens_per_req):
            token_ids_logprobs_repeat_interleaved.extend([token_ids] * num_tokens)

        # Extract logprobs
        if any(x > 0 for x in top_logprobs_nums):
            (
                logits_output.next_token_top_logprobs_val,
                logits_output.next_token_top_logprobs_idx,
            ) = get_top_logprobs(logprobs, top_logprobs_nums_repeat_interleaved)

        if any(x is not None for x in token_ids_logprobs):
            (
                logits_output.next_token_token_ids_logprobs_val,
                logits_output.next_token_token_ids_logprobs_idx,
            ) = get_token_ids_logprobs(logprobs, token_ids_logprobs_repeat_interleaved)

        logits_output.next_token_logprobs = logprobs[
            torch.arange(len(batch_next_token_ids), device=batch.sampling_info.device),
            batch_next_token_ids,
        ]

        # Add output logprobs to the request
        pt = 0
        next_token_logprobs = logits_output.next_token_logprobs.tolist()
        verified_ids = batch_next_token_ids.tolist()
        for req, num_tokens in zip(batch.reqs, num_tokens_per_req):
            for _ in range(num_tokens):
                if req.return_logprob:
                    req.output_token_logprobs_val.append(next_token_logprobs[pt])
                    req.output_token_logprobs_idx.append(verified_ids[pt])
                    if req.top_logprobs_num > 0:
                        req.output_top_logprobs_val.append(
                            res.logits_output.next_token_top_logprobs_val[pt]
                        )
                        req.output_top_logprobs_idx.append(
                            res.logits_output.next_token_top_logprobs_idx[pt]
                        )
                pt += 1

    def forward_draft_extend(
        self,
        batch: ScheduleBatch,
        hidden_states: torch.Tensor,
        next_token_ids: List[int],
        seq_lens_cpu: torch.Tensor,
    ):
        """Run draft model extend. This API modifies the states of the batch.

        Args:
            batch: The batch to run.
            hidden_states: Hidden states from the target model forward
            next_token_ids: Next token ids generated from the target forward.
        """
        batch.spec_info = EagleDraftInput(
            hidden_states=hidden_states,
            verified_id=next_token_ids,
        )

        batch.spec_info.prepare_for_extend(batch)
        batch.spec_info.capture_hidden_mode = CaptureHiddenMode.LAST
<<<<<<< HEAD
        model_worker_batch = batch.get_model_worker_batch()
        model_worker_batch.spec_num_draft_tokens = 1
=======
        model_worker_batch = batch.get_model_worker_batch(
            seq_lens_cpu_cache=seq_lens_cpu
        )
>>>>>>> c2b16795
        forward_batch = ForwardBatch.init_new(
            model_worker_batch, self.draft_model_runner
        )
        forward_batch.return_logprob = False
        logits_output, _ = self.draft_model_runner.forward(forward_batch)
        self._detect_nan_if_needed(logits_output)
        assert isinstance(forward_batch.spec_info, EagleDraftInput)
        assert forward_batch.spec_info is batch.spec_info
        self.capture_for_decode(logits_output, forward_batch.spec_info)

    def forward_draft_extend_after_decode(self, batch: ScheduleBatch):
<<<<<<< HEAD

        is_idle = batch.forward_mode.is_idle()
        origin_batch = None
        if not is_idle:
            if batch.spec_info.verified_id is not None:
                # Backup fields that will be modified in-place
                seq_lens_backup = batch.seq_lens.clone()
                req_pool_indices_backup = batch.req_pool_indices
                accept_length_backup = batch.spec_info.accept_length
                return_logprob_backup = batch.return_logprob

                # Prepare metadata
                batch.forward_mode = ForwardMode.DRAFT_EXTEND
                batch.spec_info.prepare_extend_after_decode(
                    batch,
                    self.speculative_num_steps,
                    self.server_args.context_length,
                    pad_input=self.cuda_graph_runner_for_draft_extend is not None,
                )
            else:
                origin_batch = batch
                batch = origin_batch.copy()
                batch.prepare_for_idle()
                batch.spec_info = EagleDraftInput.create_for_idle(
                    device=self.device,
                    hidden_size=self.model_config.hidden_size,
                    topk=self.topk,
                )
                batch.forward_mode = ForwardMode.IDLE
        batch.spec_info.capture_hidden_mode = CaptureHiddenMode.LAST
        batch.return_logprob = False
=======
        # Backup fields that will be modified in-place
        seq_lens_backup = batch.seq_lens.clone()
        req_pool_indices_backup = batch.req_pool_indices
        accept_length_backup = batch.spec_info.accept_length
        return_logprob_backup = batch.return_logprob

        # Prepare metadata
        batch.spec_info.prepare_extend_after_decode(
            batch,
            self.speculative_num_steps,
        )
>>>>>>> c2b16795
        model_worker_batch = batch.get_model_worker_batch()
        model_worker_batch.spec_num_draft_tokens = self.speculative_num_draft_tokens
        forward_batch = ForwardBatch.init_new(
            model_worker_batch, self.draft_model_runner
        )
        if forward_batch.seq_lens_cpu is not None:
            forward_batch.seq_lens_sum = forward_batch.seq_lens_cpu.sum().item()
        else:
            forward_batch.seq_lens_sum = batch.seq_lens.sum().item()

        # Run
        can_cuda_graph = (
            self.cuda_graph_runner_for_draft_extend
            and self.cuda_graph_runner_for_draft_extend.can_run(forward_batch)
        )
        if can_cuda_graph:
            logits_output = self.cuda_graph_runner_for_draft_extend.replay(
                forward_batch
            )
            forward_batch.spec_info.topk_p, forward_batch.spec_info.topk_index = (
                logits_output.topk_p,
                logits_output.topk_index,
            )
            forward_batch.spec_info.hidden_states = logits_output.hidden_states
        else:
            if not is_idle and batch.spec_info.verified_id is not None:
                self.draft_model_runner.attn_backend.init_forward_metadata(
                    forward_batch
                )
            logits_output = self.draft_model_runner.model.forward(
                forward_batch.input_ids, forward_batch.positions, forward_batch
            )
            self.capture_for_decode(logits_output, forward_batch.spec_info)

        self._detect_nan_if_needed(logits_output)

        if origin_batch is not None:
            batch = origin_batch
        elif not is_idle:
            # Restore backup.
            # This is because `seq_lens` can be modified in `prepare_extend_after_decode`
            batch.forward_mode = ForwardMode.DECODE
            batch.seq_lens = seq_lens_backup
            batch.req_pool_indices = req_pool_indices_backup
            batch.spec_info.accept_length = accept_length_backup
            batch.return_logprob = return_logprob_backup

    def capture_for_decode(
        self, logits_output: LogitsProcessorOutput, draft_input: EagleDraftInput
    ):
        probs = torch.softmax(logits_output.next_token_logits, dim=-1)
        draft_input.topk_p, draft_input.topk_index = fast_topk(probs, self.topk, dim=-1)
        draft_input.hidden_states = logits_output.hidden_states

    def _detect_nan_if_needed(self, logits_output: LogitsProcessorOutput):
        if self.enable_nan_detection:
            logits = logits_output.next_token_logits
            if torch.any(torch.isnan(logits)):
                logger.error("Detected errors during sampling! NaN in the logits.")
                raise ValueError("Detected errors during sampling! NaN in the logits.")


def load_token_map(token_map_path: str) -> List[int]:
    if not os.path.exists(token_map_path):
        cache_dir = snapshot_download(
            os.path.dirname(token_map_path),
            ignore_patterns=["*.bin", "*.safetensors"],
        )
        token_map_path = os.path.join(cache_dir, os.path.basename(token_map_path))
    hot_token_id = torch.load(token_map_path, weights_only=True)
    return torch.tensor(hot_token_id, dtype=torch.int32)<|MERGE_RESOLUTION|>--- conflicted
+++ resolved
@@ -70,11 +70,7 @@
         self.server_args = server_args
         self.topk = server_args.speculative_eagle_topk
         self.speculative_num_steps = server_args.speculative_num_steps
-<<<<<<< HEAD
         self.speculative_num_draft_tokens = server_args.speculative_num_draft_tokens
-        self.padded_static_len = self.speculative_num_steps + 1
-=======
->>>>>>> c2b16795
         self.enable_nan_detection = server_args.enable_nan_detection
         self.gpu_id = gpu_id
         self.device = server_args.device
@@ -218,15 +214,10 @@
                 self.topk,
                 self.speculative_num_steps,
             )
-<<<<<<< HEAD
-            self.draft_extend_attn_backend = None
-            self.padded_static_len = self.speculative_num_steps + 1
-=======
             self.draft_extend_attn_backend = FlashAttentionBackend(
                 self.draft_model_runner,
                 skip_prefill=False,
             )
->>>>>>> c2b16795
             self.has_prefill_wrapper_verify = False
         elif self.server_args.attention_backend == "flashmla":
             from sglang.srt.layers.attention.flashmla_backend import (
@@ -317,22 +308,10 @@
                 sum(verify_output.accept_length_per_req_cpu),
                 can_run_cuda_graph,
             )
-<<<<<<< HEAD
         elif batch.forward_mode.is_extend() or batch.is_extend_dp_batch():
-            logits_output, next_token_ids, bid = self.forward_target_extend(batch)
-=======
-        elif batch.forward_mode.is_idle():
-            model_worker_batch = batch.get_model_worker_batch()
-            logits_output, next_token_ids, _ = (
-                self.target_worker.forward_batch_generation(model_worker_batch)
-            )
-
-            return logits_output, next_token_ids, model_worker_batch.bid, 0, False
-        else:
             logits_output, next_token_ids, bid, seq_lens_cpu = (
                 self.forward_target_extend(batch)
             )
->>>>>>> c2b16795
             with self.draft_tp_context(self.draft_model_runner.tp_group):
                 self.forward_draft_extend(
                     batch, logits_output.hidden_states, next_token_ids, seq_lens_cpu
@@ -513,10 +492,16 @@
             # Run forward steps
             score_list, token_list, parents_list = self.draft_forward(forward_batch)
 
-<<<<<<< HEAD
         if not batch.forward_mode.is_idle():
             self.token_to_kv_pool_allocator.restore_state(token_to_kv_pool_state_backup)
-            ret = EagleVerifyInput.create(
+            (
+                tree_mask,
+                position,
+                retrive_index,
+                retrive_next_token,
+                retrive_next_sibling,
+                draft_tokens,
+            ) = build_tree_kernel_efficient(
                 spec_info.verified_id,
                 score_list,
                 token_list,
@@ -527,51 +512,29 @@
                 self.speculative_num_steps,
                 self.speculative_num_draft_tokens,
             )
+            ret = EagleVerifyInput(
+                draft_token=draft_tokens,
+                custom_mask=tree_mask,
+                positions=position,
+                retrive_index=retrive_index,
+                retrive_next_token=retrive_next_token,
+                retrive_next_sibling=retrive_next_sibling,
+                retrive_cum_len=None,
+                spec_steps=self.speculative_num_steps,
+                topk=self.topk,
+                draft_token_num=self.server_args.speculative_num_draft_tokens,
+                capture_hidden_mode=CaptureHiddenMode.FULL,
+                seq_lens_sum=forward_batch.seq_lens_sum,
+                seq_lens_cpu=forward_batch.seq_lens_cpu,
+            )
         else:
             ret = EagleVerifyInput.create_for_idle(
                 self.topk,
                 self.speculative_num_steps,
                 self.speculative_num_draft_tokens,
             )
+
         return ret
-=======
-        self.token_to_kv_pool_allocator.restore_state(token_to_kv_pool_state_backup)
-
-        (
-            tree_mask,
-            position,
-            retrive_index,
-            retrive_next_token,
-            retrive_next_sibling,
-            draft_tokens,
-        ) = build_tree_kernel_efficient(
-            spec_info.verified_id,
-            score_list,
-            token_list,
-            parents_list,
-            batch.seq_lens,
-            batch.seq_lens_sum,
-            self.topk,
-            self.speculative_num_steps,
-            self.server_args.speculative_num_draft_tokens,
-        )
-
-        return EagleVerifyInput(
-            draft_token=draft_tokens,
-            custom_mask=tree_mask,
-            positions=position,
-            retrive_index=retrive_index,
-            retrive_next_token=retrive_next_token,
-            retrive_next_sibling=retrive_next_sibling,
-            retrive_cum_len=None,
-            spec_steps=self.speculative_num_steps,
-            topk=self.topk,
-            draft_token_num=self.server_args.speculative_num_draft_tokens,
-            capture_hidden_mode=CaptureHiddenMode.FULL,
-            seq_lens_sum=forward_batch.seq_lens_sum,
-            seq_lens_cpu=forward_batch.seq_lens_cpu,
-        )
->>>>>>> c2b16795
 
     def draft_forward(self, forward_batch: ForwardBatch):
         # Parse args
@@ -634,14 +597,10 @@
             batch.forward_mode = ForwardMode.TARGET_VERIFY
 
         batch.spec_info = spec_info
-<<<<<<< HEAD
-        model_worker_batch = batch.get_model_worker_batch()
-        model_worker_batch.spec_num_draft_tokens = self.speculative_num_draft_tokens
-=======
         model_worker_batch = batch.get_model_worker_batch(
             seq_lens_cpu_cache=spec_info.seq_lens_cpu
         )
->>>>>>> c2b16795
+        model_worker_batch.spec_num_draft_tokens = self.speculative_num_draft_tokens
 
         if batch.has_grammar:
             retrieve_next_token_cpu = spec_info.retrive_next_token.cpu()
@@ -805,14 +764,10 @@
 
         batch.spec_info.prepare_for_extend(batch)
         batch.spec_info.capture_hidden_mode = CaptureHiddenMode.LAST
-<<<<<<< HEAD
-        model_worker_batch = batch.get_model_worker_batch()
-        model_worker_batch.spec_num_draft_tokens = 1
-=======
         model_worker_batch = batch.get_model_worker_batch(
             seq_lens_cpu_cache=seq_lens_cpu
         )
->>>>>>> c2b16795
+        model_worker_batch.spec_num_draft_tokens = 1
         forward_batch = ForwardBatch.init_new(
             model_worker_batch, self.draft_model_runner
         )
@@ -824,7 +779,6 @@
         self.capture_for_decode(logits_output, forward_batch.spec_info)
 
     def forward_draft_extend_after_decode(self, batch: ScheduleBatch):
-<<<<<<< HEAD
 
         is_idle = batch.forward_mode.is_idle()
         origin_batch = None
@@ -837,12 +791,9 @@
                 return_logprob_backup = batch.return_logprob
 
                 # Prepare metadata
-                batch.forward_mode = ForwardMode.DRAFT_EXTEND
                 batch.spec_info.prepare_extend_after_decode(
                     batch,
                     self.speculative_num_steps,
-                    self.server_args.context_length,
-                    pad_input=self.cuda_graph_runner_for_draft_extend is not None,
                 )
             else:
                 origin_batch = batch
@@ -854,21 +805,6 @@
                     topk=self.topk,
                 )
                 batch.forward_mode = ForwardMode.IDLE
-        batch.spec_info.capture_hidden_mode = CaptureHiddenMode.LAST
-        batch.return_logprob = False
-=======
-        # Backup fields that will be modified in-place
-        seq_lens_backup = batch.seq_lens.clone()
-        req_pool_indices_backup = batch.req_pool_indices
-        accept_length_backup = batch.spec_info.accept_length
-        return_logprob_backup = batch.return_logprob
-
-        # Prepare metadata
-        batch.spec_info.prepare_extend_after_decode(
-            batch,
-            self.speculative_num_steps,
-        )
->>>>>>> c2b16795
         model_worker_batch = batch.get_model_worker_batch()
         model_worker_batch.spec_num_draft_tokens = self.speculative_num_draft_tokens
         forward_batch = ForwardBatch.init_new(
