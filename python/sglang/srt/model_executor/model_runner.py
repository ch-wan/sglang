--- conflicted
+++ resolved
@@ -879,9 +879,6 @@
         elif self.server_args.attention_backend == "flashmla":
             from sglang.srt.layers.attention.flashmla_backend import FlashMLABackend
 
-<<<<<<< HEAD
-            return FlashMLABackend(self)
-=======
             self.attn_backend = FlashMLABackend(self)
         elif self.server_args.attention_backend == "fa3":
             assert torch.cuda.get_device_capability()[0] >= 9, (
@@ -895,8 +892,7 @@
                 FlashAttentionBackend,
             )
 
-            self.attn_backend = FlashAttentionBackend(self)
->>>>>>> 4c584fc6
+            return FlashAttentionBackend(self)
         else:
             raise ValueError(
                 f"Invalid attention backend: {self.server_args.attention_backend}"
