--- conflicted
+++ resolved
@@ -30,13 +30,11 @@
     attn_tp_all_gather,
     dp_gather_replicate,
     dp_scatter,
+    get_attention_dp_rank,
     get_attention_dp_size,
     get_attention_tp_size,
-<<<<<<< HEAD
     get_local_attention_dp_rank,
     get_local_attention_dp_size,
-=======
->>>>>>> 5d02170c
 )
 from sglang.srt.layers.vocab_parallel_embedding import VocabParallelEmbedding
 from sglang.srt.managers.schedule_batch import global_server_args_dict
@@ -209,10 +207,7 @@
             self.do_tensor_parallel_all_gather = (
                 not skip_all_gather and self.attn_tp_size > 1
             )
-<<<<<<< HEAD
-=======
             self.do_tensor_parallel_all_gather_dp_attn = False
->>>>>>> 5d02170c
         else:
             self.do_tensor_parallel_all_gather = (
                 not skip_all_gather and get_tensor_model_parallel_world_size() > 1
@@ -439,56 +434,25 @@
         last position (e.g., extend without input logprobs). The caller should
         guarantee the given hidden_states follow this constraint.
         """
-        if self.use_attn_tp_group:
-            if hasattr(lm_head, "weight"):
-                logits = torch.matmul(
-                    hidden_states.to(lm_head.weight.dtype), lm_head.weight.T
-                )
-            else:
-                # GGUF models
-                logits = lm_head.quant_method.apply(
-                    lm_head, hidden_states, embedding_bias
-                )
-
-            if self.logit_scale is not None:
-                logits.mul_(self.logit_scale)
-
-            if self.do_tensor_parallel_all_gather:
-                global_logits = torch.empty(
-                    (self.config.vocab_size, logits.shape[0]),
-                    device=logits.device,
-                    dtype=logits.dtype,
-                )
-                global_logits = global_logits.T
-                attn_tp_all_gather(
-                    list(global_logits.tensor_split(self.attn_tp_size, dim=-1)), logits
-                )
-                logits = global_logits
+        if self.do_tensor_parallel_all_gather_dp_attn:
+            logits_metadata.compute_dp_attention_metadata(hidden_states)
+            hidden_states, local_hidden_states = (
+                logits_metadata.gathered_buffer,
+                hidden_states.clone(),
+            )
+            dp_gather_replicate(hidden_states, local_hidden_states, logits_metadata)
+
+        if hasattr(lm_head, "weight"):
+            logits = torch.matmul(
+                hidden_states.to(lm_head.weight.dtype), lm_head.weight.T
+            )
         else:
-            if self.do_tensor_parallel_all_gather_dp_attn:
-                logits_metadata.compute_dp_attention_metadata(hidden_states)
-                hidden_states, local_hidden_states = (
-                    logits_metadata.gathered_buffer,
-                    hidden_states.clone(),
-                )
-                dp_gather_replicate(hidden_states, local_hidden_states, logits_metadata)
-
-            if hasattr(lm_head, "weight"):
-                logits = torch.matmul(
-                    hidden_states.to(lm_head.weight.dtype), lm_head.weight.T
-                )
-            else:
-                # GGUF models
-                logits = lm_head.quant_method.apply(
-                    lm_head, hidden_states, embedding_bias
-                )
-
-            if self.logit_scale is not None:
-                logits.mul_(self.logit_scale)
-
-<<<<<<< HEAD
-            if self.do_tensor_parallel_all_gather:
-=======
+            # GGUF models
+            logits = lm_head.quant_method.apply(lm_head, hidden_states, embedding_bias)
+
+        if self.logit_scale is not None:
+            logits.mul_(self.logit_scale)
+
         if self.do_tensor_parallel_all_gather:
             if self.use_attn_tp_group:
                 global_logits = torch.empty(
@@ -502,19 +466,18 @@
                 )
                 logits = global_logits
             else:
->>>>>>> 5d02170c
                 logits = tensor_model_parallel_all_gather(logits)
 
-            if self.do_tensor_parallel_all_gather_dp_attn:
-                logits, global_logits = (
-                    torch.empty(
-                        (local_hidden_states.shape[0], logits.shape[1]),
-                        device=logits.device,
-                        dtype=logits.dtype,
-                    ),
-                    logits,
-                )
-                dp_scatter(logits, global_logits, logits_metadata)
+        if self.do_tensor_parallel_all_gather_dp_attn:
+            logits, global_logits = (
+                torch.empty(
+                    (local_hidden_states.shape[0], logits.shape[1]),
+                    device=logits.device,
+                    dtype=logits.dtype,
+                ),
+                logits,
+            )
+            dp_scatter(logits, global_logits, logits_metadata)
 
         logits = logits[:, : self.config.vocab_size].float()
 
