from __future__ import annotations

import importlib
import sys
from types import MappingProxyType
<<<<<<< HEAD
from typing import (
    TYPE_CHECKING,
    Any,
    Callable,
    Dict,
    List,
    Mapping,
    Optional,
    Tuple,
    Union,
)
=======
from typing import Any, Callable, Dict, List, Mapping, Optional, Tuple, Union, cast
>>>>>>> 3964b352

import torch
from torch.nn.parameter import Parameter

from sglang.srt.distributed import (
    get_tensor_model_parallel_rank,
    get_tensor_model_parallel_world_size,
)
from sglang.srt.layers.amx_utils import _amx_process_weight_after_loading
from sglang.srt.layers.parameter import (
    ChannelQuantScaleParameter,
    ModelWeightParameter,
    PerTensorScaleParameter,
)
from sglang.srt.layers.quantization.base_config import (
    FusedMoEMethodBase,
    LinearMethodBase,
    QuantizationConfig,
    QuantizeMethodBase,
)
from sglang.srt.layers.quantization.compressed_tensors.utils import should_ignore_layer
from sglang.srt.layers.quantization.int8_kernel import per_token_quant_int8
from sglang.srt.layers.quantization.unquant import UnquantizedLinearMethod
from sglang.srt.utils import (
    apply_module_patch,
    cpu_has_amx_support,
    is_cpu,
    is_cuda,
    is_npu,
    set_weight_attrs,
    use_intel_amx_backend,
)

if TYPE_CHECKING:
    from sglang.srt.layers.moe.topk import TopKOutput

_is_cuda = is_cuda()
_is_cpu_amx_available = cpu_has_amx_support()
_is_cpu = is_cpu()
if _is_cuda:
    from sgl_kernel import int8_scaled_mm
_is_npu = is_npu()

if _is_npu:
    import torch_npu

    try:
        from mindie_turbo import _ops as ops
        from mindie_turbo.quantize.quant_utils import quant_per_tensor
    except ImportError:
        useMindIETurbo = False
    else:
        useMindIETurbo = True


# func refers to RMSNorm.__init__
def npu_wrapper_rmsnorm_init(func):
    def init(self, hidden_size: int, **extra_args) -> None:
        func(self, hidden_size, **extra_args)
        self.ignore_anti = True
        # The Ascend w8a8_int8 quantization requires adding a bias in rmsnorm
        self.bias = torch.nn.Parameter(torch.zeros(hidden_size), requires_grad=False)

    return init


# func refers to RMSNorm.forward_oot
def npu_wrapper_rmsnorm_forward(func):
    def _rmsnorm_forward_oot(
        self,
        x: torch.Tensor,
        residual: Optional[torch.Tensor] = None,
    ) -> Union[torch.Tensor, Tuple[torch.Tensor, torch.Tensor]]:
        if not x.is_contiguous():
            x = x.contiguous()
        original_dtype = x.dtype
        x = x.to(torch.float32)
        if residual is not None:
            x = x + residual.to(torch.float32)
            residual = x.to(original_dtype)

        x = (
            torch_npu.npu_rms_norm(
                x, self.weight.to(torch.float32), self.variance_epsilon
            )[0]
            + self.bias
        )

        if residual is None:
            return x.to(original_dtype)
        return x.to(original_dtype), residual

    return _rmsnorm_forward_oot


def npu_fused_experts(
    hidden_states: torch.Tensor,
    w13: torch.Tensor,
    w13_scale: torch.Tensor,
    w2: torch.Tensor,
    w2_scale: torch.Tensor,
    topk_weights: torch.Tensor,
    topk_ids: torch.Tensor,
    top_k: int,
):
    original_shape = hidden_states.shape
    original_dtype = hidden_states.dtype
    scale_dtype = original_dtype if original_dtype == torch.bfloat16 else torch.float32
    if len(original_shape) == 3:
        hidden_states = hidden_states.view(-1, hidden_states.shape[-1])
    num_tokens = hidden_states.shape[0]
    num_experts = w13.shape[0]
    row_idx_len = num_tokens * top_k
    row_idx = (
        torch.arange(0, row_idx_len, dtype=torch.int32, device=topk_weights.device)
        .view(top_k, -1)
        .permute(1, 0)
        .contiguous()
    )
    hidden_states, expanded_row_idx, expanded_expert_idx = (
        torch_npu.npu_moe_init_routing(
            hidden_states, row_idx=row_idx, expert_idx=topk_ids, active_num=num_tokens
        )
    )
    expert_tokens = torch_npu.npu_moe_compute_expert_tokens(
        expanded_expert_idx, num_experts
    )
    expert_tokens = expert_tokens.to(torch.int64)
    # gmm1: gate_up_proj
    hidden_states, pertoken_scale = torch_npu.npu_dynamic_quant(hidden_states)
    hidden_states = torch_npu.npu_grouped_matmul(
        x=[hidden_states],
        weight=[w13],
        scale=[w13_scale.to(scale_dtype)],
        per_token_scale=[pertoken_scale],
        split_item=2,
        group_list_type=0,
        group_type=0,
        group_list=expert_tokens,
        output_dtype=original_dtype,
    )[0]
    # act_fn: swiglu
    hidden_states = torch_npu.npu_swiglu(hidden_states)
    hidden_states, pertoken_scale = torch_npu.npu_dynamic_quant(hidden_states)
    # gmm2: down_proj
    hidden_states = torch_npu.npu_grouped_matmul(
        x=[hidden_states],
        weight=[w2],
        scale=[w2_scale.to(scale_dtype)],
        per_token_scale=[pertoken_scale],
        split_item=2,
        group_list_type=0,
        group_type=0,
        group_list=expert_tokens,
        output_dtype=original_dtype,
    )[0]

    final_hidden_states = torch_npu.npu_moe_finalize_routing(
        hidden_states,
        skip1=None,
        skip2=None,
        bias=None,
        scales=topk_weights,
        expanded_src_to_dst_row=expanded_row_idx,
        export_for_source_row=topk_ids,
    )
    if len(original_shape) == 3:
        final_hidden_states = final_hidden_states.view(original_shape)
    return final_hidden_states


class W8A8Int8Config(QuantizationConfig):
    """Config class for W8A8 Int8 Quantization.

    - Weight: static, per-channel, symmetric
    - Activation: dynamic, per-token, symmetric
    """

    def __init__(self, quant_config: Dict[str, Any] = {}):
        super().__init__()
        self.quant_description = quant_config
        self.is_dynamic = quant_config.get("is_dynamic", False)
        ignore = cast(List[str], quant_config.get("ignore", []))
        self.ignore = ignore if ignore is not None else []
        packed_modules_mapping = quant_config.get("packed_modules_mapping", {})
        self.packed_modules_mapping = (
            packed_modules_mapping if packed_modules_mapping is not None else {}
        )

        if _is_npu:
            # Ascend w8a8_int8 quantization with bias, use wrappers to isolate the effects between models
            for name in self.quant_description.keys():
                if "norm.bias" in name:
                    apply_module_patch(
                        "sglang.srt.layers.layernorm.RMSNorm",
                        "__init__",
                        [npu_wrapper_rmsnorm_init],
                    )
                    apply_module_patch(
                        "sglang.srt.layers.layernorm.RMSNorm",
                        "forward_npu",
                        [npu_wrapper_rmsnorm_forward],
                    )

    @classmethod
    def get_supported_act_dtypes(cls) -> List[torch.dtype]:
        return (
            [torch.float16, torch.bfloat16]
            if not _is_npu
            else [torch.int8, torch.float16, torch.bfloat16]
        )

    @classmethod
    def get_min_capability(cls) -> int:
        if _is_npu:
            raise NotImplementedError(
                'NPU hardware does not support "get_min_capability" feature.'
            )
        else:
            return 75

    @classmethod
    def get_name(self) -> str:
        return "w8a8_int8"

    @classmethod
    def get_config_filenames(cls) -> List[str]:
        return []

    @classmethod
    def from_config(cls, config: Dict[str, Any]) -> W8A8Int8Config:
        return cls(config)

    def get_quant_method(
        self,
        layer: torch.nn.Module,
        prefix: str,
    ) -> Optional[QuantizeMethodBase]:
        from sglang.srt.layers.linear import LinearBase, UnquantizedLinearMethod
        from sglang.srt.layers.moe.fused_moe_triton import FusedMoE

        if _is_npu:
            if isinstance(layer, LinearBase):
                prefix_in_quant_config = prefix
                proj_name = prefix.split(".")[-1]
                if proj_name in self.packed_modules_mapping:
                    prefix_in_quant_config = prefix.replace(
                        proj_name, self.packed_modules_mapping[proj_name][0]
                    )
                self.is_dynamic = (
                    self.quant_description[prefix_in_quant_config + ".weight"]
                    == "W8A8_DYNAMIC"
                )
                if self.is_layer_skipped(prefix, self.packed_modules_mapping):
                    return UnquantizedLinearMethod()
                return (
                    NPU_W8A8DynamicLinearMethod(self)
                    if self.is_dynamic
                    else NPU_W8A8LinearMethod(self)
                )
            elif isinstance(layer, FusedMoE):
                return NPU_W8A8MoEMethod(self)
            return None

        if should_ignore_layer(
            prefix, ignore=self.ignore, fused_mapping=self.packed_modules_mapping
        ):
            return UnquantizedLinearMethod()
        if isinstance(layer, LinearBase):
            return W8A8Int8LinearMethod(self)
        elif isinstance(layer, FusedMoE):
            return W8A8Int8MoEMethod(self)
        return None

    def is_layer_skipped(
        self, prefix: str, fused_mapping: Mapping[str, List[str]] = MappingProxyType({})
    ):
        # adapted from vllm.model_executor.layers.quantization.utils.quant_utils.is_layer_skipped
        proj_name = prefix.split(".")[-1]
        if proj_name in fused_mapping:
            shard_prefixes = [
                prefix.replace(proj_name, shard_proj_name)
                for shard_proj_name in fused_mapping[proj_name]
            ]

            is_skipped = None
            for shard_prefix in shard_prefixes:
                is_shard_skipped = (
                    self.quant_description[shard_prefix + ".weight"] == "FLOAT"
                )

                if is_skipped is None:
                    is_skipped = is_shard_skipped
                elif is_shard_skipped != is_skipped:
                    raise ValueError(
                        f"Detected some but not all shards of {prefix} "
                        "are quantized. All shards of fused layers "
                        "to have the same precision."
                    )
        else:
            is_skipped = self.quant_description[prefix + ".weight"] == "FLOAT"

        assert is_skipped is not None
        return is_skipped

    def get_scaled_act_names(self) -> List[str]:
        return []


class W8A8Int8LinearMethod(LinearMethodBase):

    def __init__(self, quantization_config: W8A8Int8Config):
        self.quantization_config = quantization_config

    def process_weights_after_loading(self, layer: torch.nn.Module) -> None:
        if _is_cpu:
            assert (
                _is_cpu_amx_available
            ), "W8A8Int8LinearMethod on CPU requires that CPU has AMX support"
            _amx_process_weight_after_loading(layer, ["weight"])
            return

        layer.weight = Parameter(layer.weight.t(), requires_grad=False)
        layer.weight_scale = Parameter(layer.weight_scale.data, requires_grad=False)

    def create_weights(
        self,
        layer: torch.nn.Module,
        input_size_per_partition: int,
        output_partition_sizes: List[int],
        input_size: int,
        output_size: int,
        params_dtype: torch.dtype,
        **extra_weight_attrs,
    ):

        weight_loader = extra_weight_attrs.get("weight_loader")
        self.logical_widths = output_partition_sizes

        weight = ModelWeightParameter(
            data=torch.empty(
                sum(output_partition_sizes), input_size_per_partition, dtype=torch.int8
            ),
            input_dim=1,
            output_dim=0,
            weight_loader=weight_loader,
        )
        layer.register_parameter("weight", weight)

        weight_scale = ChannelQuantScaleParameter(
            data=torch.empty((sum(output_partition_sizes), 1), dtype=torch.float32),
            output_dim=0,
            weight_loader=weight_loader,
        )
        layer.register_parameter("weight_scale", weight_scale)

    def apply(
        self,
        layer: torch.nn.Module,
        x: torch.Tensor,
        bias: Optional[torch.Tensor] = None,
    ):
        if use_intel_amx_backend(layer):
            return torch.ops.sgl_kernel.int8_scaled_mm_with_quant(
                x,
                layer.weight,
                layer.weight_scale,
                bias,
                x.dtype,
                True,  # is_vnni
            )

        x_q, x_scale = per_token_quant_int8(x)

        return int8_scaled_mm(
            x_q, layer.weight, x_scale, layer.weight_scale, out_dtype=x.dtype, bias=bias
        )


class W8A8Int8MoEMethod(FusedMoEMethodBase):
    """MoE method for INT8.
    Supports loading INT8 checkpoints with static weight scale and
    dynamic/static activation scale.
    Also supports loading quantized FP16/BF16 model checkpoints with dynamic
    activation scaling. The weight scaling factor will be initialized after
    the model weights are loaded.
    Args:
        quant_config: The quantization config.
    """

    def __init__(self, quant_config: W8A8Int8Config):
        self.quant_config = quant_config

    def create_weights(
        self,
        layer: torch.nn.Module,
        num_experts: int,
        hidden_size: int,
        intermediate_size: int,
        params_dtype: torch.dtype,
        **extra_weight_attrs,
    ):
        from sglang.srt.layers.moe.fused_moe_triton import FusedMoeWeightScaleSupported

        tp_size = get_tensor_model_parallel_world_size()

        # WEIGHTS
        w13_weight = torch.nn.Parameter(
            torch.empty(
                num_experts, 2 * intermediate_size, hidden_size, dtype=torch.int8
            ),
            requires_grad=False,
        )
        layer.register_parameter("w13_weight", w13_weight)
        set_weight_attrs(w13_weight, extra_weight_attrs)

        w2_weight = torch.nn.Parameter(
            torch.empty(num_experts, hidden_size, intermediate_size, dtype=torch.int8),
            requires_grad=False,
        )
        layer.register_parameter("w2_weight", w2_weight)
        set_weight_attrs(w2_weight, extra_weight_attrs)

        w13_weight_scale = torch.nn.Parameter(
            torch.ones(num_experts, 2 * intermediate_size, 1, dtype=torch.float32),
            requires_grad=False,
        )
        w2_weight_scale = torch.nn.Parameter(
            torch.ones(num_experts, hidden_size, 1, dtype=torch.float32),
            requires_grad=False,
        )
        layer.register_parameter("w13_weight_scale", w13_weight_scale)
        layer.register_parameter("w2_weight_scale", w2_weight_scale)

        extra_weight_attrs.update(
            {"quant_method": FusedMoeWeightScaleSupported.CHANNEL.value}
        )

        set_weight_attrs(w13_weight_scale, extra_weight_attrs)
        set_weight_attrs(w2_weight_scale, extra_weight_attrs)

        w13_input_scale = None
        layer.register_parameter("w13_input_scale", w13_input_scale)

        w2_input_scale = None
        layer.register_parameter("w2_input_scale", w2_input_scale)

    def process_weights_after_loading(self, layer: torch.nn.Module) -> None:
        if _is_cpu:
            assert (
                _is_cpu_amx_available
            ), "W8A8Int8MoEMethod on CPU requires that CPU has AMX support"
            _amx_process_weight_after_loading(layer, ["w13_weight", "w2_weight"])
            return

        layer.w13_weight = Parameter(layer.w13_weight, requires_grad=False)
        layer.w2_weight = Parameter(layer.w2_weight, requires_grad=False)
        layer.w13_weight_scale = Parameter(
            layer.w13_weight_scale.data, requires_grad=False
        )
        layer.w2_weight_scale = Parameter(
            layer.w2_weight_scale.data, requires_grad=False
        )

    def apply(
        self,
        layer: torch.nn.Module,
        x: torch.Tensor,
        topk_output: "TopKOutput",
        *,
        activation: str = "silu",
        apply_router_weight_on_input: bool = False,
        inplace: bool = True,
        no_combine: bool = False,
        routed_scaling_factor: Optional[float] = None,
    ) -> torch.Tensor:
        from sglang.srt.layers.moe.fused_moe_triton.fused_moe import fused_experts

        if use_intel_amx_backend(layer):
<<<<<<< HEAD
            topk_weights, topk_ids, _ = topk_output
=======
            from sglang.srt.layers.moe.topk import apply_topk_weights_cpu

            x, topk_weights = apply_topk_weights_cpu(
                apply_router_weight_on_input, topk_weights, x
            )
>>>>>>> 3964b352
            return torch.ops.sgl_kernel.fused_experts_cpu(
                x,
                layer.w13_weight,
                layer.w2_weight,
                topk_weights,
                topk_ids,
                False,  # inplace See [Note] inplace should be False in fused_experts.
                True,  # use_int8_w8a8
                False,  # use_fp8_w8a16
                layer.w13_weight_scale,  # w1_scale
                layer.w2_weight_scale,  # w2_scale
                None,  # block_size
                layer.w13_input_scale,  # a1_scale
                layer.w2_input_scale,  # a2_scale
                True,  # is_vnni
            )

        return fused_experts(
            x,
            layer.w13_weight,
            layer.w2_weight,
            topk_output=topk_output,
            inplace=inplace,
            activation=activation,
            apply_router_weight_on_input=apply_router_weight_on_input,
            use_int8_w8a8=True,
            per_channel_quant=True,
            w1_scale=(layer.w13_weight_scale),
            w2_scale=(layer.w2_weight_scale),
            a1_scale=layer.w13_input_scale,
            a2_scale=layer.w2_input_scale,
            no_combine=no_combine,
            routed_scaling_factor=routed_scaling_factor,
        )


class NPU_W8A8LinearMethodImpl:
    """Linear method for NPU W8A8."""

    def __init__(self) -> None:
        # aclnn quant matmul requires to transpose matrix B, set to true by default.
        self.transpose_weight = True

    @staticmethod
    def get_weight(
        input_size: int,
        output_size: int,
        params_dtype: torch.dtype = torch.bfloat16,
    ) -> Dict[str, Any]:
        params_dict = {"weight": torch.empty(output_size, input_size, dtype=torch.int8)}
        return params_dict

    @staticmethod
    def get_pertensor_param(params_dtype: torch.dtype) -> Dict[str, Any]:
        params_dict = {}
        params_dict["input_scale"] = torch.empty(1, dtype=params_dtype)
        params_dict["input_offset"] = torch.empty(1, dtype=torch.int8)
        return params_dict

    @staticmethod
    def get_perchannel_param(
        output_size: int,
        params_dtype: torch.dtype,
    ) -> Dict[str, Any]:
        params_dict = {}
        params_dict["quant_bias"] = torch.empty(output_size, dtype=torch.int32)
        if params_dtype == torch.bfloat16:
            params_dict["deq_scale"] = torch.empty(output_size, dtype=torch.float32)
        elif params_dtype == torch.float16:
            params_dict["deq_scale"] = torch.empty(output_size, dtype=torch.int64)
        params_dict["weight_scale"] = torch.empty(output_size, 1, dtype=params_dtype)
        params_dict["weight_offset"] = torch.empty(output_size, 1, dtype=params_dtype)
        return params_dict

    @staticmethod
    def apply(
        layer: torch.nn.Module,
        x: torch.Tensor,
        bias: Optional[torch.Tensor] = None,
        tp_rank: Optional[int] = 0,
    ) -> torch.Tensor:
        original_dtype = x.dtype
        if original_dtype != torch.int8:
            x = torch_npu.npu_quantize(
                x,
                layer.aclnn_input_scale,
                layer.aclnn_input_offset,
                torch.qint8,
                -1,
                True,
            )

        quant_bias = layer.quant_bias if tp_rank == 0 else None
        return torch_npu.npu_quant_matmul(
            x,
            layer.weight,
            layer.deq_scale,
            bias=quant_bias,
            output_dtype=original_dtype,
        )

    def process_weights_after_loading(self, layer):
        expanding_factor = layer.weight.data.shape[1]
        layer.aclnn_input_scale = torch.nn.Parameter(
            layer.input_scale.data.repeat(expanding_factor).to(device="npu"),
            requires_grad=False,
        )
        layer.aclnn_input_offset = torch.nn.Parameter(
            layer.input_offset.data.repeat(expanding_factor).to(device="npu"),
            requires_grad=False,
        )
        if self.transpose_weight:
            layer.weight.data = layer.weight.data.transpose(0, 1).contiguous()
        layer.weight_scale.data = torch.flatten(layer.weight_scale.data)
        layer.weight_offset.data = torch.flatten(layer.weight_offset.data)


class NPU_W8A8LinearMethodMTImpl:
    """Linear method for NPU W8A8."""

    def __init__(self) -> None:
        self.transpose_weight = True

    @staticmethod
    def get_weight(
        input_size: int,
        output_size: int,
        params_dtype: torch.dtype = torch.bfloat16,
    ) -> Dict[str, Any]:
        params_dict = {"weight": torch.empty(output_size, input_size, dtype=torch.int8)}
        return params_dict

    @staticmethod
    def get_pertensor_param(params_dtype: torch.dtype) -> Dict[str, Any]:
        params_dict = {}
        params_dict["input_scale"] = torch.empty(1, dtype=params_dtype)
        params_dict["input_offset"] = torch.empty(1, dtype=torch.int8)
        return params_dict

    @staticmethod
    def get_perchannel_param(
        output_size: int,
        params_dtype: torch.dtype,
    ) -> Dict[str, Any]:
        params_dict = {}
        params_dict["quant_bias"] = torch.empty(output_size, dtype=torch.int32)
        if params_dtype == torch.bfloat16:
            params_dict["deq_scale"] = torch.empty(output_size, dtype=torch.float32)
        elif params_dtype == torch.float16:
            params_dict["deq_scale"] = torch.empty(output_size, dtype=torch.int64)
        params_dict["weight_scale"] = torch.empty(output_size, 1, dtype=params_dtype)
        params_dict["weight_offset"] = torch.empty(output_size, 1, dtype=params_dtype)
        return params_dict

    @staticmethod
    def apply(
        layer: torch.nn.Module,
        x: torch.Tensor,
        bias: Optional[torch.Tensor] = None,
        tp_rank: Optional[int] = 0,
    ) -> torch.Tensor:
        original_dtype = x.dtype
        if original_dtype != torch.int8:
            x = quant_per_tensor(x, layer.input_scale, layer.input_offset)

        quant_bias = layer.quant_bias if tp_rank == 0 else None
        return ops.quant_matmul(
            x=x, weight=layer.weight, deq_scale=layer.deq_scale, deq_bias=quant_bias
        )

    def process_weights_after_loading(self, layer):
        layer.aclnn_deq_scale = torch.nn.Parameter(
            torch_npu.npu_trans_quant_param(layer.deq_scale.npu()).to(device="npu"),
            requires_grad=False,
        )


class NPU_W8A8LinearMethod(LinearMethodBase):
    """Linear method for NPU quantization.

    This class search for specific quantization
    implementation supported on NPU hardware for linear methods.

    Args:
        quant_config: The NPU quantization config.
    """

    def __init__(self, quantization_config: W8A8Int8Config) -> None:
        self.quantization_config = quantization_config
        self.quant_method = (
            NPU_W8A8LinearMethodMTImpl()
            if useMindIETurbo
            else NPU_W8A8LinearMethodImpl()
        )

    def create_weights(
        self,
        layer: torch.nn.Module,
        input_size_per_partition: int,
        output_partition_sizes: List[int],
        input_size: int,
        output_size: int,
        params_dtype: torch.dtype,
        **extra_weight_attrs,
    ) -> None:
        output_size_per_partition = sum(output_partition_sizes)
        weight_loader = extra_weight_attrs.get("weight_loader")

        weight_dict = self.quant_method.get_weight(
            input_size_per_partition, output_size_per_partition, params_dtype
        )
        for weight_name, weight_param in weight_dict.items():
            param = torch.nn.Parameter(weight_param, requires_grad=False)
            set_weight_attrs(param, {"input_dim": 1, "output_dim": 0})
            layer.register_parameter(weight_name, param)
            set_weight_attrs(param, extra_weight_attrs)

        pertensor_dict = self.quant_method.get_pertensor_param(params_dtype)
        for pertensor_name, pertensor_param in pertensor_dict.items():
            param = PerTensorScaleParameter(
                data=pertensor_param, weight_loader=weight_loader
            )
            # disable warning
            param.ignore_warning = True
            layer.register_parameter(pertensor_name, param)

        perchannel_dict = self.quant_method.get_perchannel_param(
            output_size_per_partition, params_dtype
        )
        for perchannel_name, perchannel_param in perchannel_dict.items():
            param = torch.nn.Parameter(perchannel_param, requires_grad=False)
            set_weight_attrs(param, {"output_dim": 0})
            layer.register_parameter(perchannel_name, param)
            set_weight_attrs(param, extra_weight_attrs)

    def process_weights_after_loading(self, layer: torch.nn.Module) -> None:
        if hasattr(self.quant_method, "process_weights_after_loading"):
            self.quant_method.process_weights_after_loading(layer)

    def apply(
        self,
        layer: torch.nn.Module,
        x: torch.Tensor,
        bias: Optional[torch.Tensor] = None,
    ) -> torch.Tensor:
        from sglang.srt.layers.linear import RowParallelLinear

        if isinstance(layer, RowParallelLinear):
            tp_rank = get_tensor_model_parallel_rank()
            return self.quant_method.apply(layer, x, bias, tp_rank)
        return self.quant_method.apply(layer, x, bias)


class NPU_W8A8DynamicLinearMethodImpl:
    """Linear method for NPU W8A8_DYNAMIC."""

    def __init__(self):
        self.transpose_weight = True

    @staticmethod
    def get_weight(
        input_size: int, output_size: int, params_dtype: torch.dtype
    ) -> Dict[str, Any]:
        params_dict = {"weight": torch.empty(output_size, input_size, dtype=torch.int8)}
        return params_dict

    @staticmethod
    def get_pertensor_param(params_dtype: torch.dtype) -> Dict[str, Any]:
        return {}

    @staticmethod
    def get_perchannel_param(
        output_size: int,
        params_dtype: torch.dtype,
    ) -> Dict[str, Any]:
        params_dict = {}
        params_dict["weight_scale"] = torch.empty(output_size, 1, dtype=params_dtype)
        params_dict["weight_offset"] = torch.empty(output_size, 1, dtype=params_dtype)
        return params_dict

    @staticmethod
    def apply(
        layer: torch.nn.Module,
        x: torch.Tensor,
        bias: Optional[torch.Tensor] = None,
        tp_rank: Optional[int] = 0,
    ) -> torch.Tensor:
        original_dtype = x.dtype
        # use ATB quantize
        quant_out, dynamic_scale = torch_npu.npu_dynamic_quant(x)
        return torch_npu.npu_quant_matmul(
            quant_out,
            layer.weight,
            layer.weight_scale,
            pertoken_scale=dynamic_scale,
            bias=bias,
            output_dtype=original_dtype,
        )

    def process_weights_after_loading(self, layer):
        if self.transpose_weight:
            layer.weight.data = layer.weight.data.transpose(0, 1).contiguous()
        layer.weight_scale.data = layer.weight_scale.data.flatten()
        layer.weight_scale_fp32 = layer.weight_scale.data.to(torch.float32)
        layer.weight_offset.data = layer.weight_offset.data.flatten()


class NPU_W8A8DynamicLinearMethod(LinearMethodBase):
    """Linear method for NPU quantization.

    This class search for specific quantization
    implementations supported on NPU hardware for linear methods.

    Args:
        quant_config: The NPU quantization config.
    """

    def __init__(self, quantization_config: W8A8Int8Config) -> None:
        self.quantization_config = quantization_config
        self.quant_method = NPU_W8A8DynamicLinearMethodImpl()

    def create_weights(
        self,
        layer: torch.nn.Module,
        input_size_per_partition: int,
        output_partition_sizes: List[int],
        input_size: int,
        output_size: int,
        params_dtype: torch.dtype,
        **extra_weight_attrs,
    ) -> None:
        output_size_per_partition = sum(output_partition_sizes)
        weight_loader = extra_weight_attrs.get("weight_loader")

        weight_dict = self.quant_method.get_weight(
            input_size_per_partition, output_size_per_partition, params_dtype
        )
        for weight_name, weight_param in weight_dict.items():
            param = torch.nn.Parameter(weight_param, requires_grad=False)
            set_weight_attrs(param, {"input_dim": 1, "output_dim": 0})
            layer.register_parameter(weight_name, param)
            set_weight_attrs(param, extra_weight_attrs)

        pertensor_dict = self.quant_method.get_pertensor_param(params_dtype)
        for pertensor_name, pertensor_param in pertensor_dict.items():
            param = PerTensorScaleParameter(
                data=pertensor_param, weight_loader=weight_loader
            )
            # disable warning
            param.ignore_warning = True
            layer.register_parameter(pertensor_name, param)

        perchannel_dict = self.quant_method.get_perchannel_param(
            output_size_per_partition, params_dtype
        )
        for perchannel_name, perchannel_param in perchannel_dict.items():
            param = torch.nn.Parameter(perchannel_param, requires_grad=False)
            set_weight_attrs(param, {"output_dim": 0})
            layer.register_parameter(perchannel_name, param)
            set_weight_attrs(param, extra_weight_attrs)

    def process_weights_after_loading(self, layer: torch.nn.Module) -> None:
        if hasattr(self.quant_method, "process_weights_after_loading"):
            self.quant_method.process_weights_after_loading(layer)

    def apply(
        self,
        layer: torch.nn.Module,
        x: torch.Tensor,
        bias: Optional[torch.Tensor] = None,
    ) -> torch.Tensor:
        from sglang.srt.layers.linear import RowParallelLinear

        if isinstance(layer, RowParallelLinear):
            tp_rank = get_tensor_model_parallel_rank()
            return self.quant_method.apply(layer, x, bias, tp_rank)
        return self.quant_method.apply(layer, x, bias)


class NPU_W8A8MoEMethod(FusedMoEMethodBase):
    """MoE method for NPU quantization.

    This class search for specific quantization
    implementations supported on NPU hardware for moe methods.

    Args:
        quant_config: The NPU quantization config.
    """

    def __init__(self, quantization_config: W8A8Int8Config) -> None:
        self.quantization_config = quantization_config
        self.quant_method = self

    def create_weights(
        self,
        layer: torch.nn.Module,
        num_experts: int,
        hidden_size: int,
        intermediate_size: List[int],
        params_dtype: torch.dtype,
        **extra_weight_attrs,
    ) -> None:
        from sglang.srt.layers.moe.fused_moe_triton import FusedMoeWeightScaleSupported

        self.num_experts = num_experts
        extra_weight_attrs.update(
            {"quant_method": FusedMoeWeightScaleSupported.CHANNEL.value}
        )

        # weight
        w13_weight = torch.nn.Parameter(
            torch.empty(
                num_experts, 2 * intermediate_size, hidden_size, dtype=torch.int8
            ),
            requires_grad=False,
        )
        layer.register_parameter("w13_weight", w13_weight)
        set_weight_attrs(w13_weight, extra_weight_attrs)
        w2_weight = torch.nn.Parameter(
            torch.empty(num_experts, hidden_size, intermediate_size, dtype=torch.int8),
            requires_grad=False,
        )
        layer.register_parameter("w2_weight", w2_weight)
        set_weight_attrs(w2_weight, extra_weight_attrs)
        # scale
        w13_weight_scale = torch.nn.Parameter(
            torch.empty(num_experts, 2 * intermediate_size, 1, dtype=torch.float32),
            requires_grad=False,
        )
        layer.register_parameter("w13_weight_scale", w13_weight_scale)
        set_weight_attrs(w13_weight_scale, extra_weight_attrs)
        w2_weight_scale = torch.nn.Parameter(
            torch.empty(num_experts, hidden_size, 1, dtype=torch.float32),
            requires_grad=False,
        )
        layer.register_parameter("w2_weight_scale", w2_weight_scale)
        set_weight_attrs(w2_weight_scale, extra_weight_attrs)
        # offset
        w13_weight_offset = torch.nn.Parameter(
            torch.empty(num_experts, 2 * intermediate_size, 1, dtype=torch.float32),
            requires_grad=False,
        )
        layer.register_parameter("w13_weight_offset", w13_weight_offset)
        set_weight_attrs(w13_weight_offset, extra_weight_attrs)
        w2_weight_offset = torch.nn.Parameter(
            torch.empty(num_experts, hidden_size, 1, dtype=torch.float32),
            requires_grad=False,
        )
        layer.register_parameter("w2_weight_offset", w2_weight_offset)
        set_weight_attrs(w2_weight_offset, extra_weight_attrs)

    def process_weights_after_loading(self, layer: torch.nn.Module) -> None:
        layer.w13_weight = Parameter(
            layer.w13_weight.data.transpose(1, 2).contiguous(), requires_grad=False
        )
        layer.w2_weight = Parameter(
            layer.w2_weight.data.transpose(1, 2).contiguous(), requires_grad=False
        )
        layer.w13_weight_scale = Parameter(
            layer.w13_weight_scale.data.squeeze(-1).contiguous(), requires_grad=False
        )
        layer.w2_weight_scale = Parameter(
            layer.w2_weight_scale.data.squeeze(-1).contiguous(), requires_grad=False
        )
        layer.w13_weight_offset = Parameter(
            layer.w13_weight_offset.data.squeeze(-1).contiguous(), requires_grad=False
        )
        layer.w2_weight_offset = Parameter(
            layer.w2_weight_offset.data.squeeze(-1).contiguous(), requires_grad=False
        )

    def apply(
        self,
        layer,
        x,
        router_logits,
        top_k,
        renormalize,
        use_grouped_topk,
        topk_group,
        num_expert_group,
        num_fused_shared_experts,
        custom_routing_function,
        correction_bias,
        activation,
        apply_router_weight_on_input,
        routed_scaling_factor,
        **kwargs,
    ) -> torch.Tensor:
        from sglang.srt.layers.moe.topk import select_experts

        global_num_experts = router_logits.shape[-1]
        # NOTE: now npu_moe_gating_top_k can only support `group_count=256` pattern
        if global_num_experts == 256:
            topk_weights, topk_ids, _ = torch_npu.npu_moe_gating_top_k(
                router_logits,
                k=top_k,
                bias=correction_bias,
                k_group=topk_group,
                group_count=num_expert_group,
                group_select_mode=1,
                renorm=0,
                norm_type=1,
                routed_scaling_factor=1,
                eps=float(1e-20),
            )
        else:
            topk_weights, topk_ids = select_experts(
                hidden_states=x,
                router_logits=router_logits,
                use_grouped_topk=use_grouped_topk,
                top_k=top_k,
                renormalize=renormalize,
                topk_group=topk_group,
                num_expert_group=num_expert_group,
                num_fused_shared_experts=num_fused_shared_experts,
                custom_routing_function=custom_routing_function,
                correction_bias=correction_bias,
                torch_native=True,
                routed_scaling_factor=routed_scaling_factor,
            )
        topk_ids = topk_ids.to(torch.int32)
        topk_weights = topk_weights.to(x.dtype)
        return npu_fused_experts(
            hidden_states=x,
            w13=layer.w13_weight,
            w13_scale=layer.w13_weight_scale,
            w2=layer.w2_weight,
            w2_scale=layer.w2_weight_scale,
            topk_weights=topk_weights,
            topk_ids=topk_ids,
            top_k=top_k,
        )<|MERGE_RESOLUTION|>--- conflicted
+++ resolved
@@ -3,7 +3,6 @@
 import importlib
 import sys
 from types import MappingProxyType
-<<<<<<< HEAD
 from typing import (
     TYPE_CHECKING,
     Any,
@@ -14,10 +13,8 @@
     Optional,
     Tuple,
     Union,
+    cast,
 )
-=======
-from typing import Any, Callable, Dict, List, Mapping, Optional, Tuple, Union, cast
->>>>>>> 3964b352
 
 import torch
 from torch.nn.parameter import Parameter
@@ -497,15 +494,12 @@
         from sglang.srt.layers.moe.fused_moe_triton.fused_moe import fused_experts
 
         if use_intel_amx_backend(layer):
-<<<<<<< HEAD
-            topk_weights, topk_ids, _ = topk_output
-=======
             from sglang.srt.layers.moe.topk import apply_topk_weights_cpu
 
+            topk_weights, topk_ids, _ = topk_outpu
             x, topk_weights = apply_topk_weights_cpu(
                 apply_router_weight_on_input, topk_weights, x
             )
->>>>>>> 3964b352
             return torch.ops.sgl_kernel.fused_experts_cpu(
                 x,
                 layer.w13_weight,
