--- conflicted
+++ resolved
@@ -81,12 +81,9 @@
         hidden_act: str,
         quant_config: Optional[QuantizationConfig] = None,
         reduce_results: bool = True,
-<<<<<<< HEAD
+        prefix: str = "",
         tp_rank: Optional[int] = None,
         tp_size: Optional[int] = None,
-=======
-        prefix: str = "",
->>>>>>> 7c0541b3
     ) -> None:
         super().__init__()
         self.gate_up_proj = MergedColumnParallelLinear(
@@ -94,12 +91,9 @@
             [intermediate_size] * 2,
             bias=False,
             quant_config=quant_config,
-<<<<<<< HEAD
+            prefix=add_prefix("gate_up_proj", prefix),
             tp_rank=tp_rank,
             tp_size=tp_size,
-=======
-            prefix=add_prefix("gate_up_proj", prefix),
->>>>>>> 7c0541b3
         )
         self.down_proj = RowParallelLinear(
             intermediate_size,
@@ -107,12 +101,9 @@
             bias=False,
             quant_config=quant_config,
             reduce_results=reduce_results,
-<<<<<<< HEAD
+            prefix=add_prefix("down_proj", prefix),
             tp_rank=tp_rank,
             tp_size=tp_size,
-=======
-            prefix=add_prefix("down_proj", prefix),
->>>>>>> 7c0541b3
         )
         if hidden_act != "silu":
             raise ValueError(
@@ -207,6 +198,7 @@
                     hidden_act=config.hidden_act,
                     quant_config=quant_config,
                     reduce_results=False,
+                    prefix=add_prefix("shared_experts", prefix),
                 )
             else:
                 self.shared_experts = DeepseekV2MLP(
@@ -215,6 +207,7 @@
                     hidden_act=config.hidden_act,
                     quant_config=quant_config,
                     reduce_results=False,
+                    prefix=add_prefix("shared_experts", prefix),
                     tp_rank=0,
                     tp_size=1,
                 )
@@ -236,15 +229,7 @@
                 tok_k=self.top_k,
                 num_experts=config.n_routed_experts,
                 hidden_size=config.hidden_size,
-<<<<<<< HEAD
                 params_dtype=config.torch_dtype,
-=======
-                intermediate_size=intermediate_size,
-                hidden_act=config.hidden_act,
-                quant_config=quant_config,
-                reduce_results=False,
-                prefix=add_prefix("shared_experts", prefix),
->>>>>>> 7c0541b3
             )
 
     def forward(
