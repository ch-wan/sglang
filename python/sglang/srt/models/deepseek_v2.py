# Copyright 2023-2024 SGLang Team
# Licensed under the Apache License, Version 2.0 (the "License");
# you may not use this file except in compliance with the License.
# You may obtain a copy of the License at
#
#     http://www.apache.org/licenses/LICENSE-2.0
#
# Unless required by applicable law or agreed to in writing, software
# distributed under the License is distributed on an "AS IS" BASIS,
# WITHOUT WARRANTIES OR CONDITIONS OF ANY KIND, either express or implied.
# See the License for the specific language governing permissions and
# limitations under the License.
# ==============================================================================

# Adapted from:
# https://github.com/vllm-project/vllm/blob/fb6af8bc086328ca6659e72d11ffd4309ce4de22/vllm/model_executor/models/deepseek_v2.py
"""Inference-only DeepseekV2 model."""

import logging
import os
import re
from contextlib import nullcontext
from dataclasses import dataclass
from enum import Enum, IntEnum, auto
from functools import partial
from typing import Any, Dict, Iterable, Optional, Tuple

import torch
import torch.nn.functional as F
from torch import nn
from tqdm import tqdm
from transformers import PretrainedConfig

from sglang.srt import two_batch_overlap
from sglang.srt.distributed import (
    get_tensor_model_parallel_rank,
    get_tensor_model_parallel_world_size,
    parallel_state,
    tensor_model_parallel_all_reduce,
)
from sglang.srt.layers.activation import SiluAndMul
from sglang.srt.layers.attention.triton_ops.rocm_mla_decode_rope import (
    decode_attention_fwd_grouped_rope,
)
from sglang.srt.layers.dp_attention import (
    dp_gather_partial,
    dp_scatter,
    get_attention_tp_rank,
    get_attention_tp_size,
    get_local_attention_dp_size,
    tp_all_gather,
    tp_reduce_scatter,
)
from sglang.srt.layers.layernorm import RMSNorm
from sglang.srt.layers.linear import (
    ColumnParallelLinear,
    MergedColumnParallelLinear,
    ReplicatedLinear,
    RowParallelLinear,
)
from sglang.srt.layers.logits_processor import LogitsProcessor
from sglang.srt.layers.moe.ep_moe.layer import DeepEPMoE, EPMoE
from sglang.srt.layers.moe.ep_moe.token_dispatcher import DeepEPDispatcher
from sglang.srt.layers.moe.expert_location_dispatch import ExpertLocationDispatchInfo
from sglang.srt.layers.moe.fused_moe_triton import FusedMoE
from sglang.srt.layers.moe.topk import select_experts
from sglang.srt.layers.quantization.base_config import QuantizationConfig
from sglang.srt.layers.quantization.deep_gemm import _ENABLE_JIT_DEEPGEMM
from sglang.srt.layers.quantization.fp8_kernel import (
    per_tensor_quant_mla_deep_gemm_masked_fp8,
    per_tensor_quant_mla_fp8,
)
from sglang.srt.layers.quantization.fp8_utils import (
    block_quant_to_tensor_quant,
    channel_quant_to_tensor_quant,
    normalize_e4m3fn_to_e4m3fnuz,
)
from sglang.srt.layers.quantization.int8_utils import (
    block_dequant as int8_block_dequant,
)
from sglang.srt.layers.radix_attention import RadixAttention
from sglang.srt.layers.rotary_embedding import get_rope, get_rope_wrapper
from sglang.srt.layers.vocab_parallel_embedding import (
    ParallelLMHead,
    VocabParallelEmbedding,
)
from sglang.srt.managers.expert_distribution import (
    get_global_expert_distribution_recorder,
)
from sglang.srt.managers.expert_location import (
    ExpertLocationMetadata,
    ModelConfigForExpertLocation,
)
from sglang.srt.managers.schedule_batch import (
    get_global_expert_location_metadata,
    global_server_args_dict,
)
from sglang.srt.model_executor.forward_batch_info import ForwardBatch, ForwardMode
<<<<<<< HEAD
from sglang.srt.model_loader.weight_utils import (
    ModelParamNameInfo,
    ModelParamNameInfoMoe,
    ModelParamNameInfoOthers,
    default_weight_loader,
)
from sglang.srt.two_batch_overlap import model_forward_split_inputs
=======
from sglang.srt.model_loader.weight_utils import default_weight_loader
>>>>>>> ce5412b6
from sglang.srt.utils import (
    BumpAllocator,
    DeepEPMode,
    add_prefix,
<<<<<<< HEAD
    configure_deep_gemm_num_sms,
=======
    get_bool_env_var,
    get_int_env_var,
>>>>>>> ce5412b6
    is_cuda,
    is_hip,
)

_is_hip = is_hip()
_is_cuda = is_cuda()

if _is_cuda:
    from sgl_kernel import awq_dequantize, bmm_fp8, merge_state_v2

    from sglang.srt.layers.quantization.deep_gemm import (
        grouped_gemm_nt_f8f8bf16_masked as deep_gemm_grouped_gemm_nt_f8f8bf16_masked,
    )
else:
    from vllm._custom_ops import awq_dequantize

if _is_hip:
    from sglang.srt.layers.attention.triton_ops.rocm_mla_decode_rope import (
        decode_attention_fwd_grouped_rope,
    )

logger = logging.getLogger(__name__)


def _enable_moe_dense_fully_dp():
    return global_server_args_dict["moe_dense_tp_size"] == 1


class AttnForwardMethod(IntEnum):
    # Use multi-head attention
    MHA = auto()

    # Use absorbed multi-latent attention
    MLA = auto()

    # Use multi-head attention, but with KV cache chunked.
    # This method can avoid OOM when prefix lengths are long.
    MHA_CHUNKED_KV = auto()


class DeepseekV2MLP(nn.Module):
    def __init__(
        self,
        hidden_size: int,
        intermediate_size: int,
        hidden_act: str,
        quant_config: Optional[QuantizationConfig] = None,
        reduce_results: bool = True,
        prefix: str = "",
        tp_rank: Optional[int] = None,
        tp_size: Optional[int] = None,
    ) -> None:
        super().__init__()
        self.gate_up_proj = MergedColumnParallelLinear(
            hidden_size,
            [intermediate_size] * 2,
            bias=False,
            quant_config=quant_config,
            prefix=add_prefix("gate_up_proj", prefix),
            tp_rank=tp_rank,
            tp_size=tp_size,
        )
        self.down_proj = RowParallelLinear(
            intermediate_size,
            hidden_size,
            bias=False,
            quant_config=quant_config,
            reduce_results=reduce_results,
            prefix=add_prefix("down_proj", prefix),
            tp_rank=tp_rank,
            tp_size=tp_size,
        )
        if hidden_act != "silu":
            raise ValueError(
                f"Unsupported activation: {hidden_act}. "
                "Only silu is supported for now."
            )
        self.act_fn = SiluAndMul()

    def forward(self, x, forward_mode: Optional[ForwardMode] = None):
        gate_up, _ = self.gate_up_proj(x)
        x = self.act_fn(gate_up)
        x, _ = self.down_proj(x)
        return x


class MoEGate(nn.Module):
    def __init__(
        self,
        config,
        prefix: str = "",
    ):
        super().__init__()
        self.weight = nn.Parameter(
            torch.empty((config.n_routed_experts, config.hidden_size))
        )
        if config.topk_method == "noaux_tc":
            self.e_score_correction_bias = nn.Parameter(
                torch.empty((config.n_routed_experts))
            )
        else:
            self.e_score_correction_bias = None

    def forward(self, hidden_states):
        logits = F.linear(hidden_states, self.weight, None)
        return logits


class DeepseekV2MoE(nn.Module):

    def __init__(
        self,
        config: PretrainedConfig,
        quant_config: Optional[QuantizationConfig] = None,
        layer_id: int = -999,
        prefix: str = "",
    ):
        super().__init__()
        self.tp_size = get_tensor_model_parallel_world_size()
        self.routed_scaling_factor = config.routed_scaling_factor
        self.n_shared_experts = config.n_shared_experts
        self.n_share_experts_fusion = global_server_args_dict["n_share_experts_fusion"]
        self.layer_id = layer_id
        self.tp_rank = get_tensor_model_parallel_rank()

        if self.tp_size > config.n_routed_experts:
            raise ValueError(
                f"Tensor parallel size {self.tp_size} is greater than "
                f"the number of experts {config.n_routed_experts}."
            )

        if config.hidden_act != "silu":
            raise ValueError(
                f"Unsupported activation: {config.hidden_act}. "
                "Only silu is supported for now."
            )

        self.gate = MoEGate(config=config, prefix=add_prefix("gate", prefix))

        MoEImpl = (
            DeepEPMoE
            if global_server_args_dict["enable_deepep_moe"]
            else (EPMoE if global_server_args_dict["enable_ep_moe"] else FusedMoE)
        )

        self.experts = MoEImpl(
            num_experts=config.n_routed_experts
            + self.n_share_experts_fusion
            + global_server_args_dict["ep_num_redundant_experts"],
            top_k=config.num_experts_per_tok + min(self.n_share_experts_fusion, 1),
            hidden_size=config.hidden_size,
            intermediate_size=config.moe_intermediate_size,
            layer_id=self.layer_id,
            renormalize=config.norm_topk_prob,
            quant_config=quant_config,
            use_grouped_topk=True,
            num_expert_group=config.n_group,
            topk_group=config.topk_group,
            correction_bias=self.gate.e_score_correction_bias,
            routed_scaling_factor=self.routed_scaling_factor,
            prefix=add_prefix("experts", prefix),
            **(
                dict(deepep_mode=DeepEPMode[global_server_args_dict["deepep_mode"]])
                if global_server_args_dict["enable_deepep_moe"]
                else {}
            ),
        )

        if config.n_shared_experts is not None and self.n_share_experts_fusion == 0:
            intermediate_size = config.moe_intermediate_size * config.n_shared_experts
            # disable tp for shared experts when enable deepep moe
            if not global_server_args_dict["enable_deepep_moe"]:
                self.shared_experts = DeepseekV2MLP(
                    hidden_size=config.hidden_size,
                    intermediate_size=intermediate_size,
                    hidden_act=config.hidden_act,
                    quant_config=quant_config,
                    reduce_results=False,
                    prefix=add_prefix("shared_experts", prefix),
                )
            else:
                self.shared_experts = DeepseekV2MLP(
                    hidden_size=config.hidden_size,
                    intermediate_size=intermediate_size,
                    hidden_act=config.hidden_act,
                    quant_config=quant_config,
                    reduce_results=False,
                    prefix=add_prefix("shared_experts", prefix),
                    tp_rank=0,
                    tp_size=1,
                )

        if global_server_args_dict["enable_deepep_moe"]:
            # TODO: we will support tp < ep in the future
            self.ep_size = get_tensor_model_parallel_world_size()
            self.num_experts = (
                config.n_routed_experts
                + global_server_args_dict["ep_num_redundant_experts"]
            )
            self.top_k = config.num_experts_per_tok
            self.renormalize = config.norm_topk_prob
            self.topk_group = config.topk_group
            self.num_expert_group = config.n_group
            self.correction_bias = (
                self.gate.e_score_correction_bias.data
                if self.gate.e_score_correction_bias is not None
                else None
            )

            self.deepep_dispatcher = self._create_deepep_dispatcher(config)

        if global_server_args_dict["enable_two_batch_overlap"]:
            # TODO maybe we do not need to create 2+1 dispatchers, but can reuse the one above
            self.tbo_deepep_dispatchers = [
                self._create_deepep_dispatcher(config) for i in range(2)
            ]

    def _create_deepep_dispatcher(self, config):
        return DeepEPDispatcher(
            group=parallel_state.get_tp_group().device_group,
            router_topk=self.top_k,
            permute_fusion=True,
            num_experts=config.n_routed_experts
            + global_server_args_dict["ep_num_redundant_experts"],
            num_local_experts=config.n_routed_experts // self.tp_size,
            hidden_size=config.hidden_size,
            params_dtype=config.torch_dtype,
            deepep_mode=DeepEPMode[global_server_args_dict["deepep_mode"]],
            async_finish=True,  # TODO
            return_recv_hook=True,
        )

    def forward(
        self, hidden_states: torch.Tensor, forward_mode: Optional[ForwardMode] = None
    ) -> torch.Tensor:
        if not global_server_args_dict["enable_deepep_moe"]:
            return self.forward_normal(hidden_states)
        else:
            return self.forward_deepep(hidden_states, forward_mode)

    def forward_normal(self, hidden_states: torch.Tensor) -> torch.Tensor:
        shared_output = self._forward_shared_experts(hidden_states)
        # router_logits: (num_tokens, n_experts)
        router_logits = self.gate(hidden_states)
        final_hidden_states = self.experts(
            hidden_states=hidden_states, router_logits=router_logits
        )
        final_hidden_states *= self.routed_scaling_factor
        if shared_output is not None:
            final_hidden_states = final_hidden_states + shared_output
        if self.tp_size > 1:
            final_hidden_states = tensor_model_parallel_all_reduce(final_hidden_states)
        return final_hidden_states

    def forward_deepep(
        self, hidden_states: torch.Tensor, forward_mode: ForwardMode
    ) -> torch.Tensor:
        shared_output = self._forward_deepep_shared_output(forward_mode, hidden_states)

        if (
            forward_mode is not None
            and not forward_mode.is_idle()
            and hidden_states.shape[0] > 0
        ):
            # router_logits: (num_tokens, n_experts)
            router_logits = self.gate(hidden_states)
        else:
            router_logits = None

        self._forward_deepep_dispatch_a(
            self.deepep_dispatcher, forward_mode, hidden_states, router_logits
        )
        (
            hidden_states,
            topk_idx,
            topk_weights,
            reorder_topk_ids,
            seg_indptr,
            masked_m,
            expected_m,
        ) = self.deepep_dispatcher.dispatch_b()

        final_hidden_states = self.experts(
            hidden_states=hidden_states,
            reorder_topk_ids=reorder_topk_ids,
            seg_indptr=seg_indptr,
            masked_m=masked_m,
            expected_m=expected_m,
            forward_mode=forward_mode,
        )

        if self.ep_size > 1:
            final_hidden_states = self.deepep_dispatcher.combine(
                hidden_states=final_hidden_states,
                topk_idx=topk_idx,
                topk_weights=topk_weights,
                forward_mode=forward_mode,
            )
        final_hidden_states *= self.routed_scaling_factor

        if shared_output is not None:
            final_hidden_states = final_hidden_states + shared_output

        return final_hidden_states

    def _forward_deepep_shared_output(self, forward_mode, hidden_states):
        if (
            forward_mode is not None
            and not forward_mode.is_idle()
            and hidden_states.shape[0] > 0
            and self.n_shared_experts is not None
        ):
            return self.shared_experts(hidden_states)
        return None

    def _forward_deepep_dispatch_a(
        self, chosen_deepep_dispatcher, forward_mode, hidden_states, router_logits
    ):
        if (
            forward_mode is not None
            and not forward_mode.is_idle()
            and hidden_states.shape[0] > 0
        ):
            topk_weights, topk_idx = select_experts(
                hidden_states=hidden_states,
                router_logits=router_logits,
                top_k=self.top_k,
                use_grouped_topk=True,
                renormalize=self.renormalize,
                topk_group=self.topk_group,
                num_expert_group=self.num_expert_group,
                correction_bias=self.correction_bias,
                routed_scaling_factor=self.routed_scaling_factor,
                expert_location_dispatch_info=ExpertLocationDispatchInfo.init_new(
                    ep_rank=self.tp_rank,
                    layer_id=self.layer_id,
                ),
            )
        else:
            topk_idx = torch.full(
                (0, self.top_k), -1, dtype=torch.int, device=hidden_states.device
            )
            topk_weights = torch.empty(
                (0, self.top_k), dtype=torch.float32, device=hidden_states.device
            )
        chosen_deepep_dispatcher.dispatch_a(
            hidden_states,
            topk_idx,
            topk_weights,
            forward_mode=forward_mode,
        )

    # ----------------------------------------- TBO-related --------------------------------------------

    def _forward_tbo_op_gate(self, state):
        state.router_logits = self.gate(state.hidden_states_after_post_attn_ln)

    def _forward_tbo_op_mlp(self, state):
        state.expert_output_hidden_states = self.experts(
            hidden_states=state.pop("hidden_states_from_dispatch"),
            reorder_topk_ids=state.pop("reorder_topk_ids_from_dispatch"),
            seg_indptr=state.pop("seg_indptr_from_dispatch"),
            masked_m=state.pop("masked_m_from_dispatch"),
            expected_m=state.pop("expected_m_from_dispatch"),
            forward_mode=state.forward_batch.forward_mode,
        )

    def _forward_tbo_op_dispatch_a(self, state):
        self._forward_deepep_dispatch_a(
            self.tbo_deepep_dispatchers[state.tbo_subbatch_index],
            state.forward_batch.forward_mode,
            state.hidden_states_after_post_attn_ln,
            state.pop("router_logits"),
        )

    def _forward_tbo_op_dispatch_b(self, state, tbo_child_index: int):
        dispatcher = self.tbo_deepep_dispatchers[state.tbo_subbatch_index]
        with get_global_expert_distribution_recorder().with_current_layer(
            self.layer_id
        ), get_global_expert_distribution_recorder().with_debug_name(
            ["child_a", "child_b"][tbo_child_index]
        ):
            (
                state.hidden_states_from_dispatch,
                state.topk_idx_from_dispatch,
                state.topk_weights_from_dispatch,
                state.reorder_topk_ids_from_dispatch,
                state.seg_indptr_from_dispatch,
                state.masked_m_from_dispatch,
                state.expected_m_from_dispatch,
            ) = dispatcher.dispatch_b()

    def _forward_tbo_op_combine_a(self, state):
        self.tbo_deepep_dispatchers[state.tbo_subbatch_index].combine_a(
            hidden_states=state.pop("expert_output_hidden_states"),
            topk_idx=state.pop("topk_idx_from_dispatch"),
            topk_weights=state.pop("topk_weights_from_dispatch"),
            forward_mode=state.forward_batch.forward_mode,
        )

    def _forward_tbo_op_combine_b(self, state):
        dispatcher = self.tbo_deepep_dispatchers[state.tbo_subbatch_index]
        hidden_states = dispatcher.combine_b()
        # hidden_states *= self.routed_scaling_factor
        # state.hidden_states_from_combine = hidden_states
        state.hidden_states_from_combine_without_scaling = hidden_states

    def _forward_tbo_op_shared(self, state):
        state.shared_output = self._forward_deepep_shared_output(
            state.forward_batch.forward_mode,
            state.pop("hidden_states_after_post_attn_ln"),
        )

    def _forward_shared_experts(self, hidden_states):
        if self.n_share_experts_fusion == 0:
            return self.shared_experts(hidden_states)
        else:
            return None


def yarn_get_mscale(scale: float = 1, mscale: float = 1) -> float:
    import math

    if scale <= 1:
        return 1.0
    return 0.1 * mscale * math.log(scale) + 1.0


class DeepseekV2AttentionMLA(nn.Module):

    def __init__(
        self,
        config: PretrainedConfig,
        hidden_size: int,
        num_heads: int,
        qk_nope_head_dim: int,
        qk_rope_head_dim: int,
        v_head_dim: int,
        q_lora_rank: int,
        kv_lora_rank: int,
        rope_theta: float = 10000,
        rope_scaling: Optional[Dict[str, Any]] = None,
        max_position_embeddings: int = 8192,
        quant_config: Optional[QuantizationConfig] = None,
        reduce_results: bool = True,
        layer_id: int = None,
        prefix: str = "",
    ) -> None:
        super().__init__()
        self.layer_id = layer_id
        self.hidden_size = hidden_size
        self.qk_nope_head_dim = qk_nope_head_dim
        self.qk_rope_head_dim = qk_rope_head_dim
        self.qk_head_dim = qk_nope_head_dim + qk_rope_head_dim
        self.v_head_dim = v_head_dim
        self.q_lora_rank = q_lora_rank
        self.kv_lora_rank = kv_lora_rank
        attn_tp_rank = get_attention_tp_rank()
        attn_tp_size = get_attention_tp_size()

        self.num_heads = num_heads
        assert num_heads % attn_tp_size == 0
        self.num_local_heads = num_heads // attn_tp_size
        self.scaling = self.qk_head_dim**-0.5
        self.rope_theta = rope_theta
        self.max_position_embeddings = max_position_embeddings

        # For tensor parallel attention
        if self.q_lora_rank is not None:
            self.q_a_proj = ReplicatedLinear(
                self.hidden_size,
                self.q_lora_rank,
                bias=False,
                quant_config=quant_config,
                prefix=add_prefix("q_a_proj", prefix),
            )
            self.q_a_layernorm = RMSNorm(self.q_lora_rank, eps=config.rms_norm_eps)
            self.q_b_proj = ColumnParallelLinear(
                q_lora_rank,
                self.num_heads * self.qk_head_dim,
                bias=False,
                quant_config=quant_config,
                prefix=add_prefix("q_b_proj", prefix),
                tp_rank=attn_tp_rank,
                tp_size=attn_tp_size,
            )
        else:
            self.q_proj = ColumnParallelLinear(
                self.hidden_size,
                self.num_heads * self.qk_head_dim,
                bias=False,
                quant_config=quant_config,
                prefix=add_prefix("q_proj", prefix),
                tp_rank=attn_tp_rank,
                tp_size=attn_tp_size,
            )
        self.kv_b_proj = ColumnParallelLinear(
            self.kv_lora_rank,
            self.num_heads * (self.qk_nope_head_dim + self.v_head_dim),
            bias=False,
            quant_config=quant_config,
            prefix=add_prefix("kv_b_proj", prefix),
            tp_rank=attn_tp_rank,
            tp_size=attn_tp_size,
        )
        # O projection.
        self.o_proj = RowParallelLinear(
            self.num_heads * self.v_head_dim,
            self.hidden_size,
            bias=False,
            quant_config=quant_config,
            reduce_results=reduce_results,
            prefix=add_prefix("o_proj", prefix),
            tp_rank=attn_tp_rank,
            tp_size=attn_tp_size,
        )

        self.kv_a_proj_with_mqa = ReplicatedLinear(
            self.hidden_size,
            self.kv_lora_rank + self.qk_rope_head_dim,
            bias=False,
            quant_config=quant_config,
            prefix=add_prefix("kv_a_proj_with_mqa", prefix),
        )
        self.kv_a_layernorm = RMSNorm(self.kv_lora_rank, eps=config.rms_norm_eps)

        if rope_scaling:
            rope_scaling["rope_type"] = "deepseek_yarn"

        self.rotary_emb = get_rope(
            qk_rope_head_dim,
            rotary_dim=qk_rope_head_dim,
            max_position=max_position_embeddings,
            base=rope_theta,
            rope_scaling=rope_scaling,
            is_neox_style=False,
        )

        if rope_scaling:
            mscale_all_dim = rope_scaling.get("mscale_all_dim", False)
            scaling_factor = rope_scaling["factor"]
            mscale = yarn_get_mscale(scaling_factor, float(mscale_all_dim))
            self.scaling = self.scaling * mscale * mscale
        else:
            self.rotary_emb.forward = self.rotary_emb.forward_native

        self.attn_mqa = RadixAttention(
            self.num_local_heads,
            self.kv_lora_rank + self.qk_rope_head_dim,
            self.scaling,
            num_kv_heads=1,
            layer_id=layer_id,
            v_head_dim=self.kv_lora_rank,
            quant_config=quant_config,
            prefix=add_prefix("attn_mqa", prefix),
        )

        self.attn_mha = RadixAttention(
            self.num_local_heads,
            self.qk_nope_head_dim + self.qk_rope_head_dim,
            self.scaling,
            num_kv_heads=self.num_local_heads,
            layer_id=layer_id,
            v_head_dim=self.v_head_dim,
            quant_config=quant_config,
            prefix=add_prefix("attn_mha", prefix),
        )

        self.w_kc = None
        self.w_vc = None
        self.w_scale = None

        self.w_scale_k = None
        self.w_scale_v = None
        self.use_deep_gemm_bmm = False

        self.flashinfer_mla_disable_ragged = global_server_args_dict[
            "flashinfer_mla_disable_ragged"
        ]
        self.disable_chunked_prefix_cache = global_server_args_dict[
            "disable_chunked_prefix_cache"
        ]
        self.attention_backend = global_server_args_dict["attention_backend"]
        self.rocm_fused_decode_mla = get_bool_env_var(
            "SGLANG_ROCM_FUSED_DECODE_MLA", "false"
        )

        # TODO: Design a finer way to determine the threshold
        self.chunked_prefix_cache_threshold = get_int_env_var(
            "SGL_CHUNKED_PREFIX_CACHE_THRESHOLD", 8192
        )

    def dispatch_attn_forward_method(
        self, forward_batch: ForwardBatch
    ) -> AttnForwardMethod:
        if self.attention_backend == "flashinfer":
            # Flashinfer MLA: Do not absorb when enabling ragged prefill
            if (
                not self.flashinfer_mla_disable_ragged
                and forward_batch.forward_mode.is_extend()
                and not forward_batch.forward_mode.is_target_verify()
                and not forward_batch.forward_mode.is_draft_extend()
                and sum(forward_batch.extend_prefix_lens_cpu) == 0
            ):
                return AttnForwardMethod.MHA
            else:
                return AttnForwardMethod.MLA
        elif self.attention_backend == "fa3":
            # Flash Attention: Use MHA with chunked KV cache when prefilling on long sequences.
            if forward_batch.extend_prefix_lens_cpu is not None:
                sum_extend_prefix_lens = sum(forward_batch.extend_prefix_lens_cpu)
            if (
                forward_batch.forward_mode.is_extend()
                and not self.disable_chunked_prefix_cache
                and not forward_batch.forward_mode.is_target_verify()
                and not forward_batch.forward_mode.is_draft_extend()
                and (
                    sum_extend_prefix_lens >= self.chunked_prefix_cache_threshold
                    or sum_extend_prefix_lens == 0
                )
            ):
                return AttnForwardMethod.MHA_CHUNKED_KV
            else:
                return AttnForwardMethod.MLA
        else:
            # Triton: Use normal computation for prefill and use weight absorption for extend/decode
            if (
                forward_batch.forward_mode.is_extend()
                and not forward_batch.forward_mode.is_target_verify()
                and not forward_batch.forward_mode.is_draft_extend()
                and sum(forward_batch.extend_prefix_lens_cpu) == 0
            ):
                return AttnForwardMethod.MHA
            else:
                return AttnForwardMethod.MLA

    def forward(
        self,
        positions: torch.Tensor,
        hidden_states: torch.Tensor,
        forward_batch: ForwardBatch,
        zero_allocator: BumpAllocator,
    ) -> torch.Tensor:
        if hidden_states.shape[0] == 0:
            assert (
                not self.o_proj.reduce_results
            ), "short-circuiting allreduce will lead to hangs"
            return hidden_states

        attn_forward_method = self.dispatch_attn_forward_method(forward_batch)

        if attn_forward_method == AttnForwardMethod.MHA:
            return self.forward_normal(positions, hidden_states, forward_batch)
        elif attn_forward_method == AttnForwardMethod.MHA_CHUNKED_KV:
            return self.forward_normal_chunked_kv(
                positions, hidden_states, forward_batch
            )
        else:
            if _is_hip:
                if (
                    self.rocm_fused_decode_mla
                    and forward_batch.forward_mode.is_decode()
                ):
                    return self.forward_absorb_fused_mla_rope(
                        positions, hidden_states, forward_batch
                    )
                else:
                    return self.forward_absorb(
                        positions, hidden_states, forward_batch, zero_allocator
                    )
            else:
                return self.forward_absorb(
                    positions, hidden_states, forward_batch, zero_allocator
                )

    def forward_normal(
        self,
        positions: torch.Tensor,
        hidden_states: torch.Tensor,
        forward_batch: ForwardBatch,
    ) -> torch.Tensor:
        if self.q_lora_rank is not None:
            q = self.q_a_proj(hidden_states)[0]
            q = self.q_a_layernorm(q)
            q = self.q_b_proj(q)[0].view(-1, self.num_local_heads, self.qk_head_dim)
        else:
            q = self.q_proj(hidden_states)[0].view(
                -1, self.num_local_heads, self.qk_head_dim
            )
        _, q_pe = q.split([self.qk_nope_head_dim, self.qk_rope_head_dim], dim=-1)
        latent_cache = self.kv_a_proj_with_mqa(hidden_states)[0]
        kv_a, _ = latent_cache.split([self.kv_lora_rank, self.qk_rope_head_dim], dim=-1)
        latent_cache = latent_cache.unsqueeze(1)
        kv_a = self.kv_a_layernorm(kv_a.contiguous())
        kv = self.kv_b_proj(kv_a)[0]
        kv = kv.view(-1, self.num_local_heads, self.qk_nope_head_dim + self.v_head_dim)
        k_nope = kv[..., : self.qk_nope_head_dim]
        v = kv[..., self.qk_nope_head_dim :]
        k_pe = latent_cache[:, :, self.kv_lora_rank :]
        q_pe, k_pe = self.rotary_emb(positions, q_pe, k_pe)
        q[..., self.qk_nope_head_dim :] = q_pe
        k = torch.empty_like(q)
        k[..., : self.qk_nope_head_dim] = k_nope
        k[..., self.qk_nope_head_dim :] = k_pe

        latent_cache[:, :, : self.kv_lora_rank] = kv_a.unsqueeze(1)
        latent_cache[:, :, self.kv_lora_rank :] = k_pe

        # Save latent cache
        forward_batch.token_to_kv_pool.set_kv_buffer(
            self.attn_mha, forward_batch.out_cache_loc, latent_cache, None
        )
        attn_output = self.attn_mha(q, k, v, forward_batch, save_kv_cache=False)
        attn_output = attn_output.reshape(-1, self.num_local_heads * self.v_head_dim)
        output, _ = self.o_proj(attn_output)
        return output

    def forward_absorb(
        self,
        positions: torch.Tensor,
        hidden_states: torch.Tensor,
        forward_batch: ForwardBatch,
        zero_allocator: BumpAllocator,
    ) -> torch.Tensor:
        state = self.forward_absorb_stage_prepare(
            positions,
            hidden_states,
            forward_batch,
            zero_allocator,
        )
        return self.forward_absorb_stage_core(state, zero_allocator)

    def forward_absorb_stage_prepare(
        self,
        positions: torch.Tensor,
        hidden_states: torch.Tensor,
        forward_batch: ForwardBatch,
        zero_allocator: BumpAllocator,
    ):
        # TODO optimize this part
        if hidden_states.shape[0] == 0:
            assert (
                not self.o_proj.reduce_results
            ), "short-circuiting allreduce will lead to hangs"
            return (hidden_states,)

        if self.q_lora_rank is not None:
            q = self.q_a_proj(hidden_states)[0]
            q = self.q_a_layernorm(q)
            q = self.q_b_proj(q)[0].view(-1, self.num_local_heads, self.qk_head_dim)
        else:
            q = self.q_proj(hidden_states)[0].view(
                -1, self.num_local_heads, self.qk_head_dim
            )
        q_nope, q_pe = q.split([self.qk_nope_head_dim, self.qk_rope_head_dim], dim=-1)

        if self.use_deep_gemm_bmm:
            q_nope_val, q_nope_scale, masked_m, expected_m, aligned_m = (
                per_tensor_quant_mla_deep_gemm_masked_fp8(
                    q_nope.transpose(0, 1), dtype=torch.float8_e4m3fn
                )
            )
            q_nope_out = q_nope.new_empty(
                (self.num_local_heads, aligned_m, self.kv_lora_rank)
            )
            deep_gemm_grouped_gemm_nt_f8f8bf16_masked(
                (q_nope_val, q_nope_scale),
                (self.w_kc, self.w_scale_k),
                q_nope_out,
                masked_m,
                expected_m,
            )
            q_nope_out = q_nope_out[:, :expected_m, :]
        elif self.w_kc.dtype == torch.float8_e4m3fnuz:
            # TODO(kernel): add bmm_fp8 for torch.float8_e4m3fnuz
            q_nope_out = torch.bmm(
                q_nope.to(torch.bfloat16).transpose(0, 1),
                self.w_kc.to(torch.bfloat16) * self.w_scale,
            )
        elif self.w_kc.dtype == torch.float8_e4m3fn:
            q_nope_val, q_nope_scale = per_tensor_quant_mla_fp8(
                q_nope.transpose(0, 1),
                zero_allocator.allocate(1),
            )
            q_nope_out = bmm_fp8(
                q_nope_val, self.w_kc, q_nope_scale, self.w_scale, torch.bfloat16
            )
        else:
            q_nope_out = torch.bmm(q_nope.transpose(0, 1), self.w_kc)

        q_nope_out = q_nope_out.transpose(0, 1)

        latent_cache = self.kv_a_proj_with_mqa(hidden_states)[0]
        k_nope = latent_cache[..., : self.kv_lora_rank]
        k_nope = self.kv_a_layernorm(k_nope).unsqueeze(1)
        k_pe = latent_cache[..., self.kv_lora_rank :].unsqueeze(1)

        q_pe, k_pe = self.rotary_emb(positions, q_pe, k_pe)

<<<<<<< HEAD
        return q_nope_out, q_pe, k_nope, k_pe, forward_batch

    def forward_absorb_stage_core(
        self,
        state,
        zero_allocator: BumpAllocator,
    ) -> torch.Tensor:
        # TODO optimize this part
        if len(state) == 1:
            (hidden_states,) = state
            return hidden_states

        q_nope_out, q_pe, k_nope, k_pe, forward_batch = state

        q = torch.cat([q_nope_out, q_pe], dim=-1)
=======
>>>>>>> ce5412b6
        k = torch.cat([k_nope, k_pe], dim=-1)

        if self.attention_backend == "fa3":
            attn_output = self.attn_mqa(
                q_nope_out, k, k_nope, forward_batch, q_rope=q_pe
            )
        else:
            q = torch.cat([q_nope_out, q_pe], dim=-1)
            attn_output = self.attn_mqa(q, k, k_nope, forward_batch)
        attn_output = attn_output.view(-1, self.num_local_heads, self.kv_lora_rank)

        if self.use_deep_gemm_bmm:
            attn_output_val, attn_output_scale, masked_m, expected_m, aligned_m = (
                per_tensor_quant_mla_deep_gemm_masked_fp8(
                    attn_output.transpose(0, 1), dtype=torch.float8_e4m3fn
                )
            )
            attn_bmm_output = attn_output.new_empty(
                (self.num_local_heads, aligned_m, self.v_head_dim)
            )
            deep_gemm_grouped_gemm_nt_f8f8bf16_masked(
                (attn_output_val, attn_output_scale),
                (self.w_vc, self.w_scale_v),
                attn_bmm_output,
                masked_m,
                expected_m,
            )
            attn_bmm_output = attn_bmm_output[:, :expected_m, :]
        elif self.w_vc.dtype == torch.float8_e4m3fnuz:
            # TODO(kernel): add bmm_fp8 for torch.float8_e4m3fnuz
            attn_bmm_output = torch.bmm(
                attn_output.to(torch.bfloat16).transpose(0, 1),
                self.w_vc.to(torch.bfloat16) * self.w_scale,
            )
        elif self.w_vc.dtype == torch.float8_e4m3fn:
            attn_output_val, attn_output_scale = per_tensor_quant_mla_fp8(
                attn_output.transpose(0, 1),
                zero_allocator.allocate(1),
            )
            attn_bmm_output = bmm_fp8(
                attn_output_val,
                self.w_vc,
                attn_output_scale,
                self.w_scale,
                torch.bfloat16,
            )
        else:
            attn_bmm_output = torch.bmm(attn_output.transpose(0, 1), self.w_vc)
        attn_output = attn_bmm_output.transpose(0, 1).flatten(1, 2)
        output, _ = self.o_proj(attn_output)

        return output

    def forward_absorb_fused_mla_rope(
        self,
        positions: torch.Tensor,
        hidden_states: torch.Tensor,
        forward_batch: ForwardBatch,
        zero_allocator: BumpAllocator,
    ) -> torch.Tensor:
        enable_rope_fusion = (
            os.getenv("SGLANG_FUSED_MLA_ENABLE_ROPE_FUSION", "1") == "1"
        )
        q_len = hidden_states.shape[0]
        q_input = hidden_states.new_empty(
            q_len, self.num_local_heads, self.kv_lora_rank + self.qk_rope_head_dim
        )
        if self.q_lora_rank is not None:
            q = self.q_a_proj(hidden_states)[0]
            q = self.q_a_layernorm(q)
            q = self.q_b_proj(q)[0].view(-1, self.num_local_heads, self.qk_head_dim)
        else:
            q = self.q_proj(hidden_states)[0].view(
                -1, self.num_local_heads, self.qk_head_dim
            )
        q_nope, q_pe = q.split([self.qk_nope_head_dim, self.qk_rope_head_dim], dim=-1)

        if self.w_kc.dtype == torch.float8_e4m3fnuz:
            # TODO(kernel): add bmm_fp8 for torch.float8_e4m3fnuz
            q_nope_out = torch.bmm(
                q_nope.to(torch.bfloat16).transpose(0, 1),
                self.w_kc.to(torch.bfloat16) * self.w_scale,
            )
        elif self.w_kc.dtype == torch.float8_e4m3fn:
            q_nope_val, q_nope_scale = per_tensor_quant_mla_fp8(
                q_nope.transpose(0, 1),
                zero_allocator.allocate(1),
                dtype=torch.float8_e4m3fn,
            )
            q_nope_out = bmm_fp8(
                q_nope_val, self.w_kc, q_nope_scale, self.w_scale, torch.bfloat16
            )
        else:
            q_nope_out = torch.bmm(q_nope.transpose(0, 1), self.w_kc)
        q_input[..., : self.kv_lora_rank] = q_nope_out.transpose(0, 1)

        latent_cache = self.kv_a_proj_with_mqa(hidden_states)[0]
        v_input = latent_cache[..., : self.kv_lora_rank]
        v_input = self.kv_a_layernorm(v_input.contiguous()).unsqueeze(1)
        k_input = latent_cache.unsqueeze(1)
        k_input[..., : self.kv_lora_rank] = v_input

        if not enable_rope_fusion:
            k_pe = k_input[..., self.kv_lora_rank :]
            q_pe, k_pe = self.rotary_emb(positions, q_pe, k_pe)
            q_input[..., self.kv_lora_rank :] = q_pe
            k_input[..., self.kv_lora_rank :] = k_pe
            k_pe_output = None
        else:
            k_pe_output = torch.empty_like(k_input[..., self.kv_lora_rank :])

        q_input[..., self.kv_lora_rank :] = q_pe

        # attn_output = self.attn_mqa(q_input, k_input, v_input, forward_batch)
        # Use Fused ROPE with use_rope=OFF.
        attn_output = torch.empty(
            (q_len, self.num_local_heads, self.kv_lora_rank),
            dtype=q.dtype,
            device=q.device,
        )
        attn_logits, _, kv_indptr, kv_indices, _, _, _ = (
            forward_batch.attn_backend.forward_metadata
        )
        cos_sin_cache = self.rotary_emb.cos_sin_cache
        num_kv_split = forward_batch.attn_backend.num_kv_splits
        sm_scale = self.attn_mqa.scaling
        if attn_logits is None:
            attn_logits = torch.empty(
                (
                    forward_batch.batch_size,
                    self.num_local_heads,
                    num_kv_split,
                    self.kv_lora_rank + 1,
                ),
                dtype=torch.float32,
                device=q.device,
            )

        # save current latent cache.
        forward_batch.token_to_kv_pool.set_kv_buffer(
            self.attn_mqa, forward_batch.out_cache_loc, k_input, None
        )
        key_cache_buf = forward_batch.token_to_kv_pool.get_key_buffer(
            self.attn_mqa.layer_id
        )
        val_cache_buf = key_cache_buf[..., : self.kv_lora_rank]

        decode_attention_fwd_grouped_rope(
            q_input,
            key_cache_buf,
            val_cache_buf,
            attn_output,
            kv_indptr,
            kv_indices,
            k_pe_output,
            self.kv_lora_rank,
            self.rotary_emb.rotary_dim,
            cos_sin_cache,
            positions,
            attn_logits,
            num_kv_split,
            sm_scale,
            logit_cap=self.attn_mqa.logit_cap,
            use_rope=enable_rope_fusion,
            is_neox_style=self.rotary_emb.is_neox_style,
        )

        if enable_rope_fusion:
            k_input[..., self.kv_lora_rank :] = k_pe_output
            forward_batch.token_to_kv_pool.set_kv_buffer(
                self.attn_mqa, forward_batch.out_cache_loc, k_input, None
            )

        attn_output = attn_output.view(-1, self.num_local_heads, self.kv_lora_rank)

        if self.w_vc.dtype == torch.float8_e4m3fnuz:
            # TODO(kernel): add bmm_fp8 for torch.float8_e4m3fnuz
            attn_bmm_output = torch.bmm(
                attn_output.to(torch.bfloat16).transpose(0, 1),
                self.w_vc.to(torch.bfloat16) * self.w_scale,
            )
        elif self.w_vc.dtype == torch.float8_e4m3fn:
            attn_output_val, attn_output_scale = per_tensor_quant_mla_fp8(
                attn_output.transpose(0, 1),
                zero_allocator.allocate(1),
                dtype=torch.float8_e4m3fn,
            )
            attn_bmm_output = bmm_fp8(
                attn_output_val,
                self.w_vc,
                attn_output_scale,
                self.w_scale,
                torch.bfloat16,
            )
        else:
            attn_bmm_output = torch.bmm(attn_output.transpose(0, 1), self.w_vc)
        attn_output = attn_bmm_output.transpose(0, 1).flatten(1, 2)
        output, _ = self.o_proj(attn_output)

        return output

    def _chunked_prefix_attn_mha(
        self,
        q: torch.Tensor,
        accum_output: torch.Tensor,
        accum_lse: torch.Tensor,
        forward_batch: ForwardBatch,
    ) -> torch.Tensor:

        assert forward_batch.num_prefix_chunks is not None
        for i in range(forward_batch.num_prefix_chunks):
            forward_batch.set_prefix_chunk_idx(i)

            # Fetch latent cache from memory pool with precomputed chunked kv indices
            latent_cache_buf = forward_batch.token_to_kv_pool.get_key_buffer(
                self.attn_mha.layer_id
            )
            latent_cache = latent_cache_buf[
                forward_batch.prefix_chunk_kv_indices[i]
            ].contiguous()

            kv_a_normed, k_pe = latent_cache.split(
                [self.kv_lora_rank, self.qk_rope_head_dim], dim=-1
            )
            kv_a_normed = kv_a_normed.squeeze(1).contiguous()
            kv = self.kv_b_proj(kv_a_normed)[0]
            kv = kv.view(
                -1, self.num_local_heads, self.qk_nope_head_dim + self.v_head_dim
            )
            v = kv[..., self.qk_nope_head_dim :]
            k_nope = kv[..., : self.qk_nope_head_dim]

            k = torch.empty(
                (
                    k_nope.shape[0],
                    self.num_local_heads,
                    self.qk_nope_head_dim + self.qk_rope_head_dim,
                ),
                dtype=v.dtype,
                device=v.device,
            )
            k[..., : self.qk_nope_head_dim] = k_nope
            k[..., self.qk_nope_head_dim :] = k_pe

            output, lse = self.attn_mha(q, k, v, forward_batch, save_kv_cache=False)
            lse = torch.transpose(lse, 0, 1).contiguous()
            tmp_output = torch.empty_like(accum_output)
            tmp_lse = torch.empty_like(accum_lse)
            merge_state_v2(output, lse, accum_output, accum_lse, tmp_output, tmp_lse)
            accum_output, accum_lse = tmp_output, tmp_lse

        return accum_output

    def forward_normal_chunked_kv(
        self,
        positions: torch.Tensor,
        hidden_states: torch.Tensor,
        forward_batch: ForwardBatch,
    ) -> torch.Tensor:
        # In normal mha, the k and v tensors will become overly large when the prefix length is long.
        # To avoid this, we split the kv cache into chunks and process them one after another.
        # Since mha is compute friendly, the for loop induced here will not introduce significant overhead.
        # The top comments in https://github.com/vllm-project/vllm/blob/main/vllm/v1/attention/backends/mla/common.py
        # will be helpful for understanding the purpose of this function.

        # First do normal mha forward to get output for extended part
        if self.q_lora_rank is not None:
            q = self.q_a_proj(hidden_states)[0]
            q = self.q_a_layernorm(q)
            q = self.q_b_proj(q)[0].view(-1, self.num_local_heads, self.qk_head_dim)
        else:
            q = self.q_proj(hidden_states)[0].view(
                -1, self.num_local_heads, self.qk_head_dim
            )
        _, q_pe = q.split([self.qk_nope_head_dim, self.qk_rope_head_dim], dim=-1)
        latent_cache = self.kv_a_proj_with_mqa(hidden_states)[0]
        kv_a, _ = latent_cache.split([self.kv_lora_rank, self.qk_rope_head_dim], dim=-1)
        latent_cache = latent_cache.unsqueeze(1)
        kv_a = self.kv_a_layernorm(kv_a.contiguous())
        kv = self.kv_b_proj(kv_a)[0]
        kv = kv.view(-1, self.num_local_heads, self.qk_nope_head_dim + self.v_head_dim)
        k_nope = kv[..., : self.qk_nope_head_dim]
        v = kv[..., self.qk_nope_head_dim :]
        k_pe = latent_cache[:, :, self.kv_lora_rank :]

        q_pe, k_pe = self.rotary_emb(positions, q_pe, k_pe)
        q[..., self.qk_nope_head_dim :] = q_pe
        k = torch.empty_like(q)
        k[..., : self.qk_nope_head_dim] = k_nope
        k[..., self.qk_nope_head_dim :] = k_pe

        latent_cache[:, :, : self.kv_lora_rank] = kv_a.unsqueeze(1)
        latent_cache[:, :, self.kv_lora_rank :] = k_pe

        # Save latent cache
        forward_batch.token_to_kv_pool.set_kv_buffer(
            self.attn_mha, forward_batch.out_cache_loc, latent_cache, None
        )

        # Do mha for extended part without prefix
        forward_batch.set_attn_attend_prefix_cache(False)
        attn_output, lse = self.attn_mha(q, k, v, forward_batch, save_kv_cache=False)
        lse = torch.transpose(lse, 0, 1).contiguous()

        # Do mha attention with chunked prefix cache if there are any sequence with prefix
        if any(forward_batch.extend_prefix_lens_cpu):
            # Only initialize the info once
            if forward_batch.num_prefix_chunks is None:
                forward_batch.prepare_chunked_prefix_cache_info(q.device)

            forward_batch.set_attn_attend_prefix_cache(True)
            attn_output = self._chunked_prefix_attn_mha(
                q=q,
                accum_output=attn_output,
                accum_lse=lse,
                forward_batch=forward_batch,
            )

        attn_output = attn_output.reshape(-1, self.num_local_heads * self.v_head_dim)
        output, _ = self.o_proj(attn_output)
        return output


class _FFNInputMode(Enum):
    # The MLP sublayer requires 1/tp_size tokens as input
    SCATTERED = auto()
    # The MLP sublayer requires all tokens as input
    FULL = auto()


@dataclass
class _DecoderLayerInfo:
    is_sparse: bool
    ffn_input_mode: _FFNInputMode


class DeepseekV2DecoderLayer(nn.Module):

    def __init__(
        self,
        config: PretrainedConfig,
        layer_id: int,
        quant_config: Optional[QuantizationConfig] = None,
        is_nextn: bool = False,
        prefix: str = "",
    ) -> None:
        super().__init__()
        self.hidden_size = config.hidden_size
        rope_theta = getattr(config, "rope_theta", 10000)
        rope_scaling = getattr(config, "rope_scaling", None)
        max_position_embeddings = getattr(config, "max_position_embeddings", 8192)
        self.enable_dp_attention = global_server_args_dict["enable_dp_attention"]
        self.layer_id = layer_id
        self.local_dp_size = get_local_attention_dp_size()
        self.attn_tp_size = get_attention_tp_size()
        self.attn_tp_rank = get_attention_tp_rank()
        self.self_attn = DeepseekV2AttentionMLA(
            config=config,
            hidden_size=self.hidden_size,
            num_heads=config.num_attention_heads,
            qk_nope_head_dim=config.qk_nope_head_dim,
            qk_rope_head_dim=config.qk_rope_head_dim,
            v_head_dim=config.v_head_dim,
            q_lora_rank=(
                config.q_lora_rank if hasattr(config, "q_lora_rank") else None
            ),
            kv_lora_rank=config.kv_lora_rank,
            rope_theta=rope_theta,
            rope_scaling=rope_scaling,
            max_position_embeddings=max_position_embeddings,
            quant_config=quant_config,
            layer_id=layer_id,
            reduce_results=False,
            prefix=add_prefix("self_attn", prefix),
        )

        self.info = self._compute_info(config, layer_id=layer_id, is_nextn=is_nextn)
        previous_layer_info = self._compute_info(
            config, layer_id=layer_id - 1, is_nextn=False
        )

        if self.info.is_sparse:
            self.mlp = DeepseekV2MoE(
                config=config,
                quant_config=quant_config,
                prefix=add_prefix("mlp", prefix),
                layer_id=self.layer_id,
            )
        else:
            if _enable_moe_dense_fully_dp():
                mlp_tp_rank, mlp_tp_size = 0, 1
            else:
                mlp_tp_rank, mlp_tp_size = None, None
            self.mlp = DeepseekV2MLP(
                hidden_size=config.hidden_size,
                intermediate_size=config.intermediate_size,
                hidden_act=config.hidden_act,
                quant_config=quant_config,
                prefix=add_prefix("mlp", prefix),
                tp_rank=mlp_tp_rank,
                tp_size=mlp_tp_size,
            )

        self.input_is_scattered = (
            layer_id > 0
            and previous_layer_info.ffn_input_mode == _FFNInputMode.SCATTERED
        )
        self.is_last_layer = self.layer_id == config.num_hidden_layers - 1

        self.input_layernorm = RMSNorm(config.hidden_size, eps=config.rms_norm_eps)
        self.post_attention_layernorm = RMSNorm(
            config.hidden_size, eps=config.rms_norm_eps
        )

    @staticmethod
    def _compute_info(config: PretrainedConfig, layer_id: int, is_nextn: bool):
        is_sparse = is_nextn or (
            config.n_routed_experts is not None
            and layer_id >= config.first_k_dense_replace
            and layer_id % config.moe_layer_freq == 0
        )
        ffn_input_mode = (
            _FFNInputMode.SCATTERED
            if (global_server_args_dict["enable_deepep_moe"] and is_sparse)
            or (_enable_moe_dense_fully_dp() and not is_sparse)
            else _FFNInputMode.FULL
        )
        return _DecoderLayerInfo(is_sparse=is_sparse, ffn_input_mode=ffn_input_mode)

    def forward(
        self,
        positions: torch.Tensor,
        hidden_states: torch.Tensor,
        forward_batch: ForwardBatch,
        residual: Optional[torch.Tensor],
        zero_allocator: BumpAllocator,
    ) -> torch.Tensor:
        if self.info.ffn_input_mode == _FFNInputMode.SCATTERED:
            return self.forward_ffn_with_scattered_input(
                positions, hidden_states, forward_batch, residual, zero_allocator
            )
        elif self.info.ffn_input_mode == _FFNInputMode.FULL:
            return self.forward_ffn_with_full_input(
                positions, hidden_states, forward_batch, residual, zero_allocator
            )
        else:
            raise NotImplementedError

    def forward_ffn_with_full_input(
        self,
        positions: torch.Tensor,
        hidden_states: torch.Tensor,
        forward_batch: ForwardBatch,
        residual: Optional[torch.Tensor],
        zero_allocator: BumpAllocator,
    ) -> torch.Tensor:
        # print(
        #     f"hi [{get_tensor_model_parallel_rank()}, {self.layer_id}, {self.__class__.__name__}] forward_ffn_with_full_input start {hidden_states.shape=}")

        if hidden_states.shape[0] == 0:
            residual = hidden_states
        else:
            hidden_states, residual = self._forward_input_layernorm(
                hidden_states, residual
            )

            assert not (
                self.attn_tp_size != 1 and self.input_is_scattered
            ), "moe_layer_freq > 1 is not supported when attn_tp_size > 1"

            # Self Attention
            hidden_states = self.self_attn(
                positions=positions,
                hidden_states=hidden_states,
                forward_batch=forward_batch,
                zero_allocator=zero_allocator,
            )

        # Gather
        if get_tensor_model_parallel_world_size() > 1:
            # all gather and all reduce
            if self.local_dp_size != 1:
                if self.attn_tp_rank == 0:
                    hidden_states += residual
                hidden_states, local_hidden_states = (
                    forward_batch.gathered_buffer,
                    hidden_states,
                )
                dp_gather_partial(hidden_states, local_hidden_states, forward_batch)
                dp_scatter(residual, hidden_states, forward_batch)
                hidden_states = self.post_attention_layernorm(hidden_states)
            else:
                hidden_states = tensor_model_parallel_all_reduce(hidden_states)
                hidden_states, residual = self.post_attention_layernorm(
                    hidden_states, residual
                )
        else:
            hidden_states, residual = self.post_attention_layernorm(
                hidden_states, residual
            )

        # Fully Connected
        hidden_states = self.mlp(hidden_states)
        # print(
        #     f"hi [{get_tensor_model_parallel_rank()}, {self.layer_id}, {self.__class__.__name__}] forward_ffn_with_full_input after-mlp {hidden_states.shape=}")

        # TODO(ch-wan): ues reduce-scatter in MLP to avoid this scatter
        # Scatter
        if self.local_dp_size != 1:
            # important: forward batch.gathered_buffer is used both after scatter and after gather.
            # be careful about this!
            hidden_states, global_hidden_states = (
                forward_batch.gathered_buffer[: forward_batch.input_ids.shape[0]],
                hidden_states,
            )
            dp_scatter(hidden_states, global_hidden_states, forward_batch)

        # print(
        #     f"hi [{get_tensor_model_parallel_rank()}, {self.layer_id}, {self.__class__.__name__}] forward_ffn_with_full_input end {self.local_dp_size=} {hidden_states.shape=}")
        return hidden_states, residual

    def forward_ffn_with_scattered_input(
        self,
        positions: torch.Tensor,
        hidden_states: torch.Tensor,
        forward_batch: ForwardBatch,
        residual: Optional[torch.Tensor],
        zero_allocator: BumpAllocator,
    ) -> torch.Tensor:
        # print(
        #     f"hi [{get_tensor_model_parallel_rank()}, {self.layer_id}, {self.__class__.__name__}] forward_ffn_with_scattered_input start {hidden_states.shape=}")
        # print(f"hi [{get_tensor_model_parallel_rank()}, {self.__class__.__name__}] forward_deepep start {self.layer_id=} {self.mlp.__class__.__name__=} "
        #       f"{hidden_states.shape=} {hidden_states[:1, :5]=} {residual[:1, :5] if residual is not None else None=}")

        if hidden_states.shape[0] == 0:
            residual = hidden_states
        else:
            hidden_states, residual = self._forward_input_layernorm(
                hidden_states, residual
            )

        if self.attn_tp_size != 1 and self.input_is_scattered:
            hidden_states, local_hidden_states = (
                forward_batch.gathered_buffer[: forward_batch.input_ids.shape[0]],
                hidden_states,
            )
            tp_all_gather(
                list(hidden_states.tensor_split(self.attn_tp_size)), local_hidden_states
            )

        # Self Attention
        hidden_states = self.self_attn(
            positions=positions,
            hidden_states=hidden_states,
            forward_batch=forward_batch,
            zero_allocator=zero_allocator,
        )

        if self.attn_tp_size != 1:
            if self.input_is_scattered:
                tensor_list = list(hidden_states.tensor_split(self.attn_tp_size))
                hidden_states = tensor_list[self.attn_tp_rank]
                tp_reduce_scatter(hidden_states, tensor_list)
                if hidden_states.shape[0] != 0:
                    hidden_states, residual = self.post_attention_layernorm(
                        hidden_states, residual
                    )
            else:
                if self.attn_tp_rank == 0:
                    hidden_states += residual
                tensor_list = list(hidden_states.tensor_split(self.attn_tp_size))
                hidden_states = tensor_list[self.attn_tp_rank]
                tp_reduce_scatter(hidden_states, tensor_list)
                residual = hidden_states
                if hidden_states.shape[0] != 0:
                    hidden_states = self.post_attention_layernorm(hidden_states)
        else:
            if hidden_states.shape[0] != 0:
                hidden_states, residual = self.post_attention_layernorm(
                    hidden_states, residual
                )

        if not (
            _enable_moe_dense_fully_dp()
            and (not self.info.is_sparse)
            and hidden_states.shape[0] == 0
        ):
            hidden_states = self.mlp(hidden_states, forward_batch.forward_mode)

        if self.is_last_layer and self.attn_tp_size != 1:
            hidden_states += residual
            residual = None
            hidden_states, local_hidden_states = (
                forward_batch.gathered_buffer[: forward_batch.input_ids.shape[0]],
                hidden_states,
            )
            tp_all_gather(
                list(hidden_states.tensor_split(self.attn_tp_size)), local_hidden_states
            )

        # print(
        #     f"hi [{get_tensor_model_parallel_rank()}, {self.layer_id}, {self.__class__.__name__}] forward_ffn_with_scattered_input end {hidden_states.shape=}")
        # print(f"hi [{get_tensor_model_parallel_rank()}, {self.__class__.__name__}] forward_deepep end {self.layer_id=} {self.mlp.__class__.__name__=} "
        #       f"{hidden_states.shape=} {hidden_states[:1, :5]=} {residual[:1, :5] if residual is not None else None=}")
        return hidden_states, residual

    def _forward_input_layernorm(self, hidden_states, residual):
        if residual is None:
            residual = hidden_states
            hidden_states = self.input_layernorm(hidden_states)
        else:
            hidden_states, residual = self.input_layernorm(hidden_states, residual)
        return hidden_states, residual

    # ----------------------------------------- TBO-related --------------------------------------------

    def get_forward_tbo_operations(
        self, forward_mode: ForwardMode, tbo_child_index: int
    ):
        if forward_mode == ForwardMode.EXTEND:
            operations = [
                self._forward_tbo_op_input_layernorm,
                self._forward_tbo_op_prefill_attn,
                self._forward_tbo_op_post_attn_layernorm,
                self.mlp._forward_tbo_op_gate,
                self.mlp._forward_tbo_op_dispatch_a,
                two_batch_overlap.YieldOperation(),
                partial(
                    self.mlp._forward_tbo_op_dispatch_b, tbo_child_index=tbo_child_index
                ),
                self.mlp._forward_tbo_op_mlp,
                self.mlp._forward_tbo_op_combine_a,
                two_batch_overlap.YieldOperation(),
                self.mlp._forward_tbo_op_shared,
                self.mlp._forward_tbo_op_combine_b,
                self._forward_tbo_op_compute_layer_output,
            ]
        elif forward_mode == ForwardMode.DECODE:
            operations = [
                self._forward_tbo_op_input_layernorm,
                self._forward_tbo_op_decode_attn_0,
                two_batch_overlap.YieldOperation(),
                self._forward_tbo_op_decode_attn_1,
                self._forward_tbo_op_post_attn_layernorm,
                self.mlp._forward_tbo_op_gate,
                two_batch_overlap.YieldOperation(),
                self.mlp._forward_tbo_op_dispatch_a,
                self.mlp._forward_tbo_op_shared,
                two_batch_overlap.YieldOperation(),
                partial(
                    self.mlp._forward_tbo_op_dispatch_b, tbo_child_index=tbo_child_index
                ),
                self.mlp._forward_tbo_op_mlp,
                self.mlp._forward_tbo_op_combine_a,
                two_batch_overlap.YieldOperation(),
                self.mlp._forward_tbo_op_combine_b,
                self._forward_tbo_op_compute_layer_output,
                two_batch_overlap.YieldOperation(),
            ]
        else:
            raise NotImplementedError(f"Unsupported {forward_mode=}")
        return two_batch_overlap.decorate_operations(
            operations, debug_name_prefix=f"L{self.layer_id}-"
        )

    def _forward_tbo_op_input_layernorm(
        self,
        state,
        positions: torch.Tensor,
        hidden_states: torch.Tensor,
        forward_batch: ForwardBatch,
        residual: Optional[torch.Tensor],
        tbo_subbatch_index: int,
    ):
        # print(
        #     f"hi [{get_tensor_model_parallel_rank()}, {self.layer_id}] _forward_tbo_op_input_layernorm start {forward_batch.input_ids.shape=} {hidden_states.shape=}")

        # TODO adhoc code, avoid copy-pasting these
        if hidden_states.shape[0] == 0:
            residual = hidden_states
        else:
            hidden_states, residual = self._forward_input_layernorm(
                hidden_states, residual
            )

        if self.attn_tp_size != 1 and self.input_is_scattered:
            assert (
                forward_batch.gathered_buffer is not None
            ), "please use moe_dense_tp_size=1"
            # print(
            #     f"hi [{get_tensor_model_parallel_rank()}, {self.layer_id}] _forward_tbo_op_input_layernorm {forward_batch.input_ids.shape=} {hidden_states.shape=} {forward_batch.gathered_buffer.shape=}")
            hidden_states, local_hidden_states = (
                forward_batch.gathered_buffer[: forward_batch.input_ids.shape[0]],
                hidden_states,
            )
            tp_all_gather(
                list(hidden_states.tensor_split(self.attn_tp_size)), local_hidden_states
            )

        state.update(
            dict(
                hidden_states_after_input_ln=hidden_states,
                residual_after_input_ln=residual,
                forward_batch=forward_batch,
                positions=positions,
                tbo_subbatch_index=tbo_subbatch_index,
            )
        )

    def _forward_tbo_op_prefill_attn(self, state):
        state.hidden_states_after_attn = self.self_attn(
            positions=state.positions,
            hidden_states=state.pop("hidden_states_after_input_ln"),
            forward_batch=state.forward_batch,
            # TODO hack
            zero_allocator=BumpAllocator(
                buffer_size=2, dtype=torch.float32, device="cuda"
            ),
        )

    def _forward_tbo_op_decode_attn_0(self, state):
        state.self_attn_state = self.self_attn.forward_absorb_stage_prepare(
            positions=state.positions,
            hidden_states=state.pop("hidden_states_after_input_ln"),
            forward_batch=state.forward_batch,
            # TODO hack
            zero_allocator=BumpAllocator(
                buffer_size=2, dtype=torch.float32, device="cuda"
            ),
        )

    def _forward_tbo_op_decode_attn_1(self, state):
        assert (
            (get_tensor_model_parallel_world_size() > 1)
            and global_server_args_dict["enable_dp_attention"]
            and global_server_args_dict["enable_deepep_moe"]
            and isinstance(self.mlp, DeepseekV2MoE)
        )
        state.hidden_states_after_attn = self.self_attn.forward_absorb_stage_core(
            state.pop("self_attn_state"),
            # TODO hack
            zero_allocator=BumpAllocator(
                buffer_size=2, dtype=torch.float32, device="cuda"
            ),
        )

    def _forward_tbo_op_post_attn_layernorm(self, state):
        hidden_states, residual = (
            state.pop("hidden_states_after_attn"),
            state.pop("residual_after_input_ln"),
        )

        # TODO adhoc code, do not copy-paste
        if self.attn_tp_size != 1:
            if self.input_is_scattered:
                tensor_list = list(hidden_states.tensor_split(self.attn_tp_size))
                hidden_states = tensor_list[self.attn_tp_rank]
                tp_reduce_scatter(hidden_states, tensor_list)
                if hidden_states.shape[0] != 0:
                    hidden_states, residual = self.post_attention_layernorm(
                        hidden_states, residual
                    )
            else:
                if self.attn_tp_rank == 0:
                    hidden_states += residual
                tensor_list = list(hidden_states.tensor_split(self.attn_tp_size))
                hidden_states = tensor_list[self.attn_tp_rank]
                tp_reduce_scatter(hidden_states, tensor_list)
                residual = hidden_states
                if hidden_states.shape[0] != 0:
                    hidden_states = self.post_attention_layernorm(hidden_states)
        else:
            if hidden_states.shape[0] != 0:
                hidden_states, residual = self.post_attention_layernorm(
                    hidden_states, residual
                )

        state.hidden_states_after_post_attn_ln, state.residual_after_post_attn_ln = (
            hidden_states,
            residual,
        )

    # TODO some logic should be in MLP, refactor this
    def _forward_tbo_op_compute_layer_output(self, state):
        hidden_states = state.pop("hidden_states_from_combine_without_scaling")
        residual = state.pop("residual_after_post_attn_ln")

        if (shared_output := state.pop("shared_output")) is not None:
            # TODO beautify
            x = shared_output
            x.add_(hidden_states, alpha=self.mlp.routed_scaling_factor)
            hidden_states = x
        else:
            hidden_states *= self.mlp.routed_scaling_factor

        # TODO do not copy paste
        if self.is_last_layer and self.attn_tp_size != 1:
            hidden_states += residual
            residual = None
            hidden_states, local_hidden_states = (
                state.forward_batch.gathered_buffer[
                    : state.forward_batch.input_ids.shape[0]
                ],
                hidden_states,
            )
            tp_all_gather(
                list(hidden_states.tensor_split(self.attn_tp_size)), local_hidden_states
            )

        output = dict(
            positions=state.positions,
            hidden_states=hidden_states,
            residual=residual,
            forward_batch=state.forward_batch,
            tbo_subbatch_index=state.tbo_subbatch_index,
        )
        state.clear(expect_keys={"positions", "forward_batch", "tbo_subbatch_index"})
        return output


class DeepseekV2Model(nn.Module):
    fall_back_to_pt_during_load = False

    def __init__(
        self,
        config: PretrainedConfig,
        quant_config: Optional[QuantizationConfig] = None,
        prefix: str = "",
    ) -> None:
        super().__init__()
        self.padding_id = config.pad_token_id
        self.vocab_size = config.vocab_size
        self.first_k_dense_replace = config.first_k_dense_replace
        self.attn_tp_size = get_attention_tp_size()
        self.attn_tp_rank = get_attention_tp_rank()

        self.embed_tokens = VocabParallelEmbedding(
            config.vocab_size,
            config.hidden_size,
            enable_tp=not global_server_args_dict["enable_dp_attention"],
        )
        self.layers = nn.ModuleList(
            [
                DeepseekV2DecoderLayer(
                    config,
                    layer_id,
                    quant_config=quant_config,
                    prefix=add_prefix(f"layers.{layer_id}", prefix),
                )
                for layer_id in range(config.num_hidden_layers)
            ]
        )
        self.norm = RMSNorm(config.hidden_size, eps=config.rms_norm_eps)

    def forward(
        self,
        input_ids: torch.Tensor,
        positions: torch.Tensor,
        forward_batch: ForwardBatch,
        input_embeds: torch.Tensor = None,
    ) -> torch.Tensor:
        zero_allocator = BumpAllocator(
            buffer_size=len(self.layers) * 2,
            dtype=torch.float32,
            device=(
                input_embeds.device if input_embeds is not None else input_ids.device
            ),
        )

        if input_embeds is None:
            hidden_states = self.embed_tokens(input_ids)
        else:
            hidden_states = input_embeds

        residual = None

        normal_num_layers = (
            self.first_k_dense_replace
            if forward_batch.can_run_tbo
            else len(self.layers)
        )
        for i in range(normal_num_layers):
            with get_global_expert_distribution_recorder().with_current_layer(i):
                layer = self.layers[i]
                hidden_states, residual = layer(
                    positions, hidden_states, forward_batch, residual, zero_allocator
                )

            # if i == 2:
            #     print(f"hi [{get_tensor_model_parallel_rank()}, {self.__class__.__name__}] forward after-layer-{i} "
            #           f"{forward_batch.tbo_split_seq_index=} "
            #           f"{hidden_states[:, :3] if hidden_states is not None else None=} "
            #           f"{residual[:, :3] if residual is not None else None=}"
            #           )

        hidden_states, residual = self._forward_tbo_layers(
            positions=positions,
            forward_batch=forward_batch,
            hidden_states=hidden_states,
            residual=residual,
            start_layer=normal_num_layers,
        )

        if not forward_batch.forward_mode.is_idle():
            if residual is None:
                hidden_states = self.norm(hidden_states)
            else:
                hidden_states, _ = self.norm(hidden_states, residual)
        return hidden_states

    def _forward_tbo_layers(
        self,
        positions: torch.Tensor,
        forward_batch: ForwardBatch,
        hidden_states: torch.Tensor,
        residual: torch.Tensor,
        start_layer: int,
    ):
        end_layer = len(self.layers)
        if start_layer == end_layer:
            return hidden_states, residual

        def compute_operations(tbo_child_index: int):
            return [
                op
                for i in range(start_layer, end_layer)
                for op in self.layers[i].get_forward_tbo_operations(
                    forward_batch.global_forward_mode, tbo_child_index
                )
            ]

        # print(
        #     f"hi [{get_tensor_model_parallel_rank()}] forward_tbo_layers start {forward_batch.tbo_split_seq_index=} {hidden_states.shape=}")
        if self.attn_tp_size != 1:
            hidden_states += residual
            residual = None

            hidden_states, local_hidden_states = (
                forward_batch.gathered_buffer[: forward_batch.input_ids.shape[0]],
                hidden_states,
            )
            tp_all_gather(
                list(hidden_states.tensor_split(self.attn_tp_size)), local_hidden_states
            )

        # print(
        #     f"hi [{get_tensor_model_parallel_rank()}] forward_tbo_layers gathered {hidden_states.shape=}")
        inputs_a, inputs_b = model_forward_split_inputs(
            positions=positions,
            hidden_states=hidden_states,
            forward_batch=forward_batch,
            residual=residual,
        )
        del hidden_states, residual

        # print(
        #     f"hi [{get_tensor_model_parallel_rank()}] forward_tbo_layers TBO-split {inputs_a['hidden_states'].shape=} {inputs_b['hidden_states'].shape=}")

        def _postprocess_splitted_inputs(hidden_states, residual, **kwargs):
            if self.attn_tp_size != 1:
                assert residual is None
                tensor_list = list(hidden_states.tensor_split(self.attn_tp_size))
                hidden_states = tensor_list[self.attn_tp_rank]

            return dict(hidden_states=hidden_states, residual=residual, **kwargs)

        inputs_a = _postprocess_splitted_inputs(**inputs_a)
        inputs_b = _postprocess_splitted_inputs(**inputs_b)
        # print(
        #     f"hi [{get_tensor_model_parallel_rank()}] forward_tbo_layers postprocessed {inputs_a['hidden_states'].shape=} {inputs_b['hidden_states'].shape=}")

        # TODO do not hardcode
        total_num_sm = torch.cuda.get_device_properties(
            device="cuda"
        ).multi_processor_count
        extend_mode_communication_num_sm = 20
        num_sm_context = (
            configure_deep_gemm_num_sms(
                num_sms=total_num_sm - extend_mode_communication_num_sm
            )
            if forward_batch.forward_mode.is_extend()
            else nullcontext()
        )
        with num_sm_context:
            return two_batch_overlap.model_forward_execute_two_batch(
                inputs_a=inputs_a,
                inputs_b=inputs_b,
                operations_a=compute_operations(0),
                operations_b=compute_operations(1),
                delta_stages={
                    ForwardMode.EXTEND: 0,
                    ForwardMode.DECODE: 2,
                }[forward_batch.global_forward_mode],
            )


class DeepseekV2ForCausalLM(nn.Module):

    def __init__(
        self,
        config: PretrainedConfig,
        quant_config: Optional[QuantizationConfig] = None,
        prefix: str = "",
    ) -> None:
        super().__init__()
        self.config = config
        self.tp_size = get_tensor_model_parallel_world_size()
        self.quant_config = quant_config
        self.n_share_experts_fusion = global_server_args_dict["n_share_experts_fusion"]
        if self.n_share_experts_fusion > 0:
            # Only Deepseek V3/R1 can use shared experts fusion optimization now.
            if (
                self.config.architectures[0] != "DeepseekV3ForCausalLM"
                or self.config.n_routed_experts != 256
            ):
                self.n_share_experts_fusion = 0
                global_server_args_dict["n_share_experts_fusion"] = 0
                logger.info(
                    "Only Deepseek V3/R1 can use shared experts fusion optimization. Shared experts fusion optimization is disabled."
                )
            else:
                assert (
                    self.n_share_experts_fusion == self.tp_size
                ), f"Shared experts fusion optimization is enabled in DeepSeek V3/R1, set it to {self.tp_size} can get best optimized performace."
        elif self.n_share_experts_fusion == 0:
            if (
                torch.cuda.get_device_capability("cuda") >= (9, 0)
                and self.config.architectures[0] == "DeepseekV3ForCausalLM"
                and self.config.n_routed_experts == 256
                and (not global_server_args_dict["enable_deepep_moe"])
            ):
                self.n_share_experts_fusion = self.tp_size
                global_server_args_dict["n_share_experts_fusion"] = self.tp_size
                logger.info(
                    "Deepseek V3/R1 with fp8 can use shared experts fusion optimization when SM version >=90. Shared experts fusion optimization is enabled."
                )

        self.model = DeepseekV2Model(
            config, quant_config, prefix=add_prefix("model", prefix)
        )
        self.lm_head = ParallelLMHead(
            config.vocab_size,
            config.hidden_size,
            quant_config=quant_config,
            prefix=add_prefix("lm_head", prefix),
            enable_tp=not _enable_moe_dense_fully_dp(),  # TODO: replace it with DP attention
        )
        self.logits_processor = LogitsProcessor(config)

    def get_input_embeddings(self) -> nn.Embedding:
        return self.model.embed_tokens

    @torch.no_grad()
    def forward(
        self,
        input_ids: torch.Tensor,
        positions: torch.Tensor,
        forward_batch: ForwardBatch,
        input_embeds: torch.Tensor = None,
    ) -> torch.Tensor:
        # print(
        #     f"hi [{get_tensor_model_parallel_rank()}, {self.__class__.__name__}] forward start {forward_batch.tbo_split_seq_index=} {input_ids.shape=} {input_ids=} {positions=}")

        hidden_states = self.model(input_ids, positions, forward_batch, input_embeds)

        # print(
        #     f"hi [{get_tensor_model_parallel_rank()}, {self.__class__.__name__}] forward end {forward_batch.tbo_split_seq_index=} {hidden_states[:, :3] if hidden_states is not None else None=}")

        return self.logits_processor(
            input_ids, hidden_states, self.lm_head, forward_batch
        )

    def post_load_weights(self, enable_mla_postprocess: bool = True):

        # Perform post-processing after loading weights
        if enable_mla_postprocess:
            for layer_id in range(self.config.num_hidden_layers):
                self_attn = self.model.layers[layer_id].self_attn
                if hasattr(self_attn.kv_b_proj, "qweight"):
                    # AWQ compatible
                    if _is_cuda:
                        w = awq_dequantize(
                            self_attn.kv_b_proj.qweight,
                            self_attn.kv_b_proj.scales,
                            self_attn.kv_b_proj.qzeros,
                        ).T
                    else:
                        w = awq_dequantize(
                            self_attn.kv_b_proj.qweight,
                            self_attn.kv_b_proj.scales,
                            self_attn.kv_b_proj.qzeros,
                            0,
                            0,
                            0,
                        ).T
                else:
                    w = self_attn.kv_b_proj.weight
                # NOTE(HandH1998): Since `bmm_fp8` only supports per-tensor scale, we have to requantize `self_attn.kv_b_proj`.
                # This may affect the accuracy of fp8 model.
                # Fix deepseek v3 blockwise bmm by using deep_gemm
                use_deep_gemm_bmm = False
                model_dtype = torch.get_default_dtype()

                if w.dtype in (
                    torch.float8_e4m3fn,
                    torch.float8_e4m3fnuz,
                ):
                    if hasattr(self.quant_config, "weight_block_size"):
                        weight_block_size = self.quant_config.weight_block_size
                        if weight_block_size is not None:
                            assert hasattr(self_attn.kv_b_proj, "weight_scale_inv")
                            if _is_hip:
                                weight, weight_scale, _ = normalize_e4m3fn_to_e4m3fnuz(
                                    weight=w,
                                    weight_scale=self_attn.kv_b_proj.weight_scale_inv,
                                    input_scale=None,
                                )
                            else:
                                weight = w
                                weight_scale = self_attn.kv_b_proj.weight_scale_inv

                            if (
                                _is_cuda
                                and _ENABLE_JIT_DEEPGEMM
                                and weight_block_size[0] == 128
                                and weight_block_size[1] == 128
                                and model_dtype == torch.bfloat16
                            ):
                                block_scale = weight_scale
                                use_deep_gemm_bmm = True
                            else:
                                w, scale = block_quant_to_tensor_quant(
                                    weight, weight_scale, weight_block_size
                                )
                                self_attn.w_scale = scale
                    else:
                        weight = w
                        weight_scale = self_attn.kv_b_proj.weight_scale
                        w, scale = channel_quant_to_tensor_quant(weight, weight_scale)
                        self_attn.w_scale = scale

                if w.dtype == torch.int8:
                    if hasattr(self.quant_config, "weight_block_size"):
                        # block-wise int8 need it
                        weight_block_size = self.quant_config.weight_block_size
                        if weight_block_size is not None:
                            assert hasattr(self_attn.kv_b_proj, "weight_scale_inv")
                            weight = w
                            weight_scale = self_attn.kv_b_proj.weight_scale_inv
                            w = int8_block_dequant(
                                weight, weight_scale, weight_block_size
                            ).to(torch.bfloat16)
                    else:
                        # channel-wise int8 need it
                        w = w.to(torch.bfloat16) * self_attn.kv_b_proj.weight_scale.to(
                            torch.bfloat16
                        )

                w_kc, w_vc = w.unflatten(
                    0, (-1, self_attn.qk_nope_head_dim + self_attn.v_head_dim)
                ).split([self_attn.qk_nope_head_dim, self_attn.v_head_dim], dim=1)
                if not use_deep_gemm_bmm:
                    self_attn.w_kc = w_kc.transpose(1, 2).contiguous().transpose(1, 2)
                    self_attn.w_vc = w_vc.contiguous().transpose(1, 2)
                    if (
                        hasattr(self_attn.kv_b_proj, "weight_scale")
                        and self_attn.w_scale is None
                    ):
                        self_attn.w_scale = self_attn.kv_b_proj.weight_scale
                        if _is_hip:
                            self_attn.w_scale *= 2.0
                else:
                    num_tiles_k = self_attn.qk_nope_head_dim // weight_block_size[1]
                    num_tiles_n = self_attn.v_head_dim // weight_block_size[0]
                    ws_kc, ws_vc = block_scale.unflatten(
                        0, (-1, (num_tiles_k + num_tiles_n))
                    ).split([num_tiles_k, num_tiles_n], dim=1)
                    self_attn.w_scale_k = ws_kc.transpose(1, 2).contiguous()
                    self_attn.w_scale_v = ws_vc.contiguous()
                    self_attn.w_kc = w_kc.transpose(1, 2).contiguous()
                    self_attn.w_vc = w_vc.contiguous()
                    self_attn.use_deep_gemm_bmm = True

    def load_weights(self, weights: Iterable[Tuple[str, torch.Tensor]]):
        stacked_params_mapping = [
            # (param_name, shard_name, shard_id)
            ("gate_up_proj", "gate_proj", 0),
            ("gate_up_proj", "up_proj", 1),
        ]
        if self.n_share_experts_fusion > 0:
            weights_list = list(weights)
            weights_dict = dict(weights_list)
            if self.quant_config is None or self.quant_config.get_name() == "w8a8_int8":
                suffix_list = [
                    "down_proj.weight",
                    "down_proj.weight_scale",
                    "gate_proj.weight",
                    "gate_proj.weight_scale",
                    "up_proj.weight",
                    "up_proj.weight_scale",
                ]
            else:
                suffix_list = [
                    "down_proj.weight",
                    "down_proj.weight_scale_inv",
                    "gate_proj.weight",
                    "gate_proj.weight_scale_inv",
                    "up_proj.weight",
                    "up_proj.weight_scale_inv",
                ]
            names_to_remove = []
            for moe_layer in tqdm(
                range(
                    self.config.first_k_dense_replace,
                    self.config.num_hidden_layers,
                    self.config.moe_layer_freq,
                ),
                desc=f"Cloning {self.n_share_experts_fusion} "
                "replicas of the shared expert into MoE",
            ):
                for num_repeat in range(self.n_share_experts_fusion):
                    for suffix in suffix_list:
                        shared_expert_weight_name = (
                            f"model.layers.{moe_layer}.mlp.shared_experts.{suffix}"
                        )
                        weights_list.append(
                            (
                                f"model.layers.{moe_layer}."
                                f"mlp.experts."
                                f"{self.config.n_routed_experts + num_repeat}"
                                f".{suffix}",
                                weights_dict[shared_expert_weight_name],
                            )
                        )
                        names_to_remove += [shared_expert_weight_name]
            weights = [w for w in weights_list if w[0] not in names_to_remove]

        # Params for weights, fp8 weight scales, fp8 activation scales
        # (param_name, weight_name, expert_id, shard_id)
        MoEImpl = (
            DeepEPMoE
            if global_server_args_dict["enable_deepep_moe"]
            else (EPMoE if global_server_args_dict["enable_ep_moe"] else FusedMoE)
        )
        expert_params_mapping = MoEImpl.make_expert_params_mapping(
            ckpt_gate_proj_name="gate_proj",
            ckpt_down_proj_name="down_proj",
            ckpt_up_proj_name="up_proj",
            num_experts=self.config.n_routed_experts + self.n_share_experts_fusion,
        )

        params_dict = dict(self.named_parameters())
        exist_mla_weights = False
        for name, loaded_weight in weights:
            exist_mla_weights |= "self_attn" in name

            # TODO(HandH1998): Modify it when nextn is supported.
            if hasattr(self.config, "num_nextn_predict_layers"):
                num_nextn_layers = self.config.num_nextn_predict_layers
                if num_nextn_layers > 0 and name.startswith("model.layers"):
                    name_list = name.split(".")
                    if (
                        len(name_list) >= 3
                        and int(name_list[2]) >= self.config.num_hidden_layers
                    ):
                        continue
            if "rotary_emb.inv_freq" in name:
                continue
            for param_name, weight_name, shard_id in stacked_params_mapping:
                # Skip non-stacked layers and experts (experts handled below).
                if weight_name not in name:
                    continue
                # We have mlp.experts[0].gate_proj in the checkpoint.
                # Since we handle the experts below in expert_params_mapping,
                # we need to skip here BEFORE we update the name, otherwise
                # name will be updated to mlp.experts[0].gate_up_proj, which
                # will then be updated below in expert_params_mapping
                # for mlp.experts[0].gate_gate_up_proj, which breaks load.
                if ("mlp.experts." in name) and name not in params_dict:
                    continue
                name = name.replace(weight_name, param_name)
                # Skip loading extra bias for GPTQ models.
                if name.endswith(".bias") and name not in params_dict:
                    continue
                param = params_dict[name]
                weight_loader = param.weight_loader
                weight_loader(param, loaded_weight, shard_id)
                break
            else:
                for mapping in expert_params_mapping:
                    param_name, weight_name, expert_id, shard_id = mapping
                    if weight_name not in name:
                        continue
                    name = name.replace(weight_name, param_name)
                    param = params_dict[name]
                    weight_loader = param.weight_loader
                    weight_loader(
                        param,
                        loaded_weight,
                        name,
                        shard_id=shard_id,
                        expert_id=expert_id,
                    )
                    break
                else:
                    # Skip loading extra bias for GPTQ models.
                    if name.endswith(".bias") and name not in params_dict:
                        continue

                    param = params_dict[name]
                    weight_loader = getattr(
                        param, "weight_loader", default_weight_loader
                    )
                    weight_loader(param, loaded_weight)

        self.post_load_weights(enable_mla_postprocess=exist_mla_weights)

    def get_embed_and_head(self):
        return self.model.embed_tokens.weight, self.lm_head.weight

    def set_embed_and_head(self, embed, head):
        del self.model.embed_tokens.weight
        del self.lm_head.weight
        self.model.embed_tokens.weight = embed
        self.lm_head.weight = head
        torch.cuda.empty_cache()
        torch.cuda.synchronize()

    def get_param_name_info(self, name: str) -> ModelParamNameInfo:
        if ".experts." in name:
            return ModelParamNameInfoMoe(
                layer_id=int(re.search(r"layers\.(\d+)", name).group(1)),
                expert_id=int(re.search(r"experts\.(\d+)", name).group(1)),
            )
        return ModelParamNameInfoOthers()

    @classmethod
    def get_model_config_for_expert_location(cls, config):
        return ModelConfigForExpertLocation(
            num_layers=config.num_hidden_layers,
            num_logical_experts=config.n_routed_experts,
            num_groups=config.n_group,
        )


class DeepseekV3ForCausalLM(DeepseekV2ForCausalLM):
    pass


EntryClass = [DeepseekV2ForCausalLM, DeepseekV3ForCausalLM]<|MERGE_RESOLUTION|>--- conflicted
+++ resolved
@@ -96,7 +96,7 @@
     global_server_args_dict,
 )
 from sglang.srt.model_executor.forward_batch_info import ForwardBatch, ForwardMode
-<<<<<<< HEAD
+from sglang.srt.model_loader.weight_utils import default_weight_loader
 from sglang.srt.model_loader.weight_utils import (
     ModelParamNameInfo,
     ModelParamNameInfoMoe,
@@ -104,19 +104,13 @@
     default_weight_loader,
 )
 from sglang.srt.two_batch_overlap import model_forward_split_inputs
-=======
-from sglang.srt.model_loader.weight_utils import default_weight_loader
->>>>>>> ce5412b6
 from sglang.srt.utils import (
     BumpAllocator,
     DeepEPMode,
     add_prefix,
-<<<<<<< HEAD
-    configure_deep_gemm_num_sms,
-=======
     get_bool_env_var,
     get_int_env_var,
->>>>>>> ce5412b6
+    configure_deep_gemm_num_sms,
     is_cuda,
     is_hip,
 )
@@ -916,7 +910,6 @@
 
         q_pe, k_pe = self.rotary_emb(positions, q_pe, k_pe)
 
-<<<<<<< HEAD
         return q_nope_out, q_pe, k_nope, k_pe, forward_batch
 
     def forward_absorb_stage_core(
@@ -932,8 +925,6 @@
         q_nope_out, q_pe, k_nope, k_pe, forward_batch = state
 
         q = torch.cat([q_nope_out, q_pe], dim=-1)
-=======
->>>>>>> ce5412b6
         k = torch.cat([k_nope, k_pe], dim=-1)
 
         if self.attention_backend == "fa3":
