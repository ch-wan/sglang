--- conflicted
+++ resolved
@@ -25,17 +25,14 @@
 import os
 import threading
 import time
-<<<<<<< HEAD
+from http import HTTPStatus
+from typing import AsyncIterator, Callable, Dict, Optional
 import traceback
 from http import HTTPStatus
 from typing import AsyncIterator, Callable, Dict, Optional
 
 from sglang.srt.distributed import get_tensor_model_parallel_rank
 from sglang.srt.model_executor.model_runner import LocalSerializedTensor
-=======
-from http import HTTPStatus
-from typing import AsyncIterator, Callable, Dict, Optional
->>>>>>> 3f57b00a
 
 # Fix a bug of Python threading
 setattr(threading, "_register_atexit", lambda *args, **kwargs: None)
