# Copyright 2023-2024 SGLang Team
# Licensed under the Apache License, Version 2.0 (the "License");
# you may not use this file except in compliance with the License.
# You may obtain a copy of the License at
#
#     http://www.apache.org/licenses/LICENSE-2.0
#
# Unless required by applicable law or agreed to in writing, software
# distributed under the License is distributed on an "AS IS" BASIS,
# WITHOUT WARRANTIES OR CONDITIONS OF ANY KIND, either express or implied.
# See the License for the specific language governing permissions and
# limitations under the License.
# ==============================================================================
"""
The entry point of inference server. (SRT = SGLang Runtime)

This file implements python APIs for the inference engine.
"""

import asyncio
import atexit
import dataclasses
import logging
import multiprocessing as mp
import os
import signal
import threading
from typing import AsyncIterator, Dict, Iterator, List, Optional, Tuple, Union

# Fix a bug of Python threading
setattr(threading, "_register_atexit", lambda *args, **kwargs: None)

import torch
import uvloop

from sglang.srt.managers.data_parallel_controller import (
    run_data_parallel_controller_process,
)
from sglang.srt.managers.detokenizer_manager import run_detokenizer_process
from sglang.srt.managers.io_struct import (
    EmbeddingReqInput,
    GenerateReqInput,
    GetWeightsByNameReqInput,
    InitWeightsUpdateGroupReqInput,
    ReleaseMemoryOccupationReqInput,
    ResumeMemoryOccupationReqInput,
    UpdateWeightsFromDistributedReqInput,
    UpdateWeightsFromTensorReqInput,
)
from sglang.srt.managers.scheduler import run_scheduler_process
from sglang.srt.orchestration.std.orchestrator import StdOrchestrator
from sglang.srt.openai_api.adapter import load_chat_template_for_openai_api
from sglang.srt.server_args import PortArgs, ServerArgs
from sglang.srt.torch_memory_saver_adapter import TorchMemorySaverAdapter
from sglang.srt.utils import (
    MultiprocessingSerializer,
    assert_pkg_version,
    configure_logger,
    kill_process_tree,
    maybe_set_triton_cache_manager,
    prepare_model_and_tokenizer,
    set_prometheus_multiproc_dir,
    set_ulimit,
)
from sglang.version import __version__

logger = logging.getLogger(__name__)
asyncio.set_event_loop_policy(uvloop.EventLoopPolicy())


class Engine:
    """
    The entry point to the inference engine.

    - The engine consists of three components:
        1. StdOrchestrator: Tokenizes the requests and sends them to the scheduler.
        2. Scheduler (subprocess): Receives requests from the Tokenizer Manager, schedules batches, forwards them, and sends the output tokens to the Detokenizer Manager.
        3. DetokenizerManager (subprocess): Detokenizes the output tokens and sends the result back to the Tokenizer Manager.

    Note:
    1. The HTTP server, Engine, and StdOrchestrator both run in the main process.
    2. Inter-process communication is done through ICP (each process uses a different port) via the ZMQ library.
    """

    def __init__(self, **kwargs):
        """
        The arguments of this function is the same as `sglang/srt/server_args.py::ServerArgs`.
        Please refer to `ServerArgs` for the documentation.
        """
        if "server_args" in kwargs:
            # Directly load server_args
            server_args = kwargs["server_args"]
        else:
            # Construct server_args from kwargs
            if "log_level" not in kwargs:
                # Do not print logs by default
                kwargs["log_level"] = "error"
            server_args = ServerArgs(**kwargs)

        # Shutdown the subprocesses automatically when the program exists
        atexit.register(self.shutdown)

        # Launch subprocesses
        orchestrator, scheduler_info = _launch_subprocesses(
            server_args=server_args
        )
        self.orchestrator = orchestrator
        self.scheduler_info = scheduler_info

    def generate(
        self,
        # The input prompt. It can be a single prompt or a batch of prompts.
        prompt: Optional[Union[List[str], str]] = None,
        sampling_params: Optional[Union[List[Dict], Dict]] = None,
        # The token ids for text; one can either specify text or input_ids.
        input_ids: Optional[Union[List[List[int]], List[int]]] = None,
        return_logprob: Optional[Union[List[bool], bool]] = False,
        logprob_start_len: Optional[Union[List[int], int]] = None,
        top_logprobs_num: Optional[Union[List[int], int]] = None,
        lora_path: Optional[List[Optional[str]]] = None,
        custom_logit_processor: Optional[Union[List[str], str]] = None,
        stream: bool = False,
    ) -> Union[Dict, Iterator[Dict]]:
        """
        The arguments of this function is the same as `sglang/srt/managers/io_struct.py::GenerateReqInput`.
        Please refer to `GenerateReqInput` for the documentation.
        """
        obj = GenerateReqInput(
            text=prompt,
            input_ids=input_ids,
            sampling_params=sampling_params,
            return_logprob=return_logprob,
            logprob_start_len=logprob_start_len,
            top_logprobs_num=top_logprobs_num,
            lora_path=lora_path,
            custom_logit_processor=custom_logit_processor,
            stream=stream,
        )
        loop = asyncio.get_event_loop()
        generator = self.orchestrator.generate_request(obj, None)

        if stream:

            def generator_wrapper():
                while True:
                    try:
                        chunk = loop.run_until_complete(generator.__anext__())
                        yield chunk
                    except StopAsyncIteration:
                        break

            return generator_wrapper()
        else:
            ret = loop.run_until_complete(generator.__anext__())
            return ret

    async def async_generate(
        self,
        # The input prompt. It can be a single prompt or a batch of prompts.
        prompt: Optional[Union[List[str], str]] = None,
        sampling_params: Optional[Union[List[Dict], Dict]] = None,
        # The token ids for text; one can either specify text or input_ids.
        input_ids: Optional[Union[List[List[int]], List[int]]] = None,
        return_logprob: Optional[Union[List[bool], bool]] = False,
        logprob_start_len: Optional[Union[List[int], int]] = None,
        top_logprobs_num: Optional[Union[List[int], int]] = None,
        lora_path: Optional[List[Optional[str]]] = None,
        custom_logit_processor: Optional[Union[List[str], str]] = None,
        stream: bool = False,
    ) -> Union[Dict, AsyncIterator[Dict]]:
        """
        The arguments of this function is the same as `sglang/srt/managers/io_struct.py::GenerateReqInput`.
        Please refer to `GenerateReqInput` for the documentation.
        """
        obj = GenerateReqInput(
            text=prompt,
            input_ids=input_ids,
            sampling_params=sampling_params,
            return_logprob=return_logprob,
            logprob_start_len=logprob_start_len,
            top_logprobs_num=top_logprobs_num,
            lora_path=lora_path,
            stream=stream,
            custom_logit_processor=custom_logit_processor,
        )
        generator = self.orchestrator.generate_request(obj, None)

        if stream is True:
            return generator
        else:
            return await generator.__anext__()

    def encode(
        self,
        prompt: Union[str, List[str], List[Dict], List[List[Dict]]],
    ) -> Dict:
        """
        The arguments of this function is the same as `sglang/srt/managers/io_struct.py::EmbeddingReqInput`.
        Please refer to `EmbeddingReqInput` for the documentation.
        """

        obj = EmbeddingReqInput(text=prompt)
        loop = asyncio.get_event_loop()
        generator = self.orchestrator.generate_request(obj, None)
        ret = loop.run_until_complete(generator.__anext__())
        return ret

    def shutdown(self):
        """Shutdown the engine"""
        kill_process_tree(os.getpid(), include_parent=False)

    def start_profile(self):
        self.orchestrator.start_profile()

    def stop_profile(self):
        self.orchestrator.stop_profile()

    def get_server_info(self):
        return {
            **dataclasses.asdict(self.orchestrator.server_args),  # server args
            **self.scheduler_info,
            "version": __version__,
        }

    def init_weights_update_group(
        self,
        master_address: str,
        master_port: int,
        rank_offset: int,
        world_size: int,
        group_name: str,
        backend: str = "nccl",
    ):
        """Initialize parameter update group."""
        obj = InitWeightsUpdateGroupReqInput(
            master_address=master_address,
            master_port=master_port,
            rank_offset=rank_offset,
            world_size=world_size,
            group_name=group_name,
            backend=backend,
        )
        loop = asyncio.get_event_loop()
        return loop.run_until_complete(
            self.orchestrator.init_weights_update_group(obj, None)
        )

    def update_weights_from_distributed(self, name: str, dtype, shape):
        """Update weights from distributed source."""
        obj = UpdateWeightsFromDistributedReqInput(
            name=name,
            dtype=dtype,
            shape=shape,
        )
        loop = asyncio.get_event_loop()
        return loop.run_until_complete(
            self.orchestrator.update_weights_from_distributed(obj, None)
        )

    def update_weights_from_tensor(self, named_tensors: List[Tuple[str, torch.Tensor]]):
        """Update weights from distributed source."""
        obj = UpdateWeightsFromTensorReqInput(
            serialized_named_tensors=MultiprocessingSerializer.serialize(named_tensors)
        )
        loop = asyncio.get_event_loop()
        return loop.run_until_complete(
            self.orchestrator.update_weights_from_tensor(obj, None)
        )

    def get_weights_by_name(self, name: str, truncate_size: int = 100):
        """Get weights by parameter name."""
        obj = GetWeightsByNameReqInput(name=name, truncate_size=truncate_size)
        loop = asyncio.get_event_loop()
        return loop.run_until_complete(
            self.orchestrator.get_weights_by_name(obj, None)
        )

    def release_memory_occupation(self):
        """Release GPU occupation temporarily."""
        obj = ReleaseMemoryOccupationReqInput()
        loop = asyncio.get_event_loop()
        return loop.run_until_complete(
            self.orchestrator.release_memory_occupation(obj, None)
        )

    def resume_memory_occupation(self):
        """Resume GPU occupation."""
        obj = ResumeMemoryOccupationReqInput()
        loop = asyncio.get_event_loop()
        return loop.run_until_complete(
            self.orchestrator.resume_memory_occupation(obj, None)
        )


def _set_envs_and_config(server_args: ServerArgs):
    # Set global environments
    os.environ["TF_CPP_MIN_LOG_LEVEL"] = "3"
    os.environ["NCCL_CUMEM_ENABLE"] = "0"
    os.environ["NCCL_NVLS_ENABLE"] = "0"
    os.environ["TORCH_NCCL_AVOID_RECORD_STREAMS"] = "1"
    os.environ["CUDA_DEVICE_MAX_CONNECTIONS"] = "4"

    # Set prometheus env vars
    if server_args.enable_metrics:
        set_prometheus_multiproc_dir()

    # Set ulimit
    set_ulimit()

    # Fix triton bugs
    if server_args.tp_size * server_args.dp_size > 1:
        # FIXME: remove this after https://github.com/triton-lang/triton/pull/4295 is used as a dependency.
        maybe_set_triton_cache_manager()

    # Check flashinfer version
    if server_args.attention_backend == "flashinfer":
        assert_pkg_version(
            "flashinfer",
            "0.1.6",
            "Please uninstall the old version and "
            "reinstall the latest version by following the instructions "
            "at https://docs.flashinfer.ai/installation.html.",
        )

    # Register the signal handler.
    # The child processes will send SIGQUIT to this process when any error happens
    # This process then clean up the whole process tree
    def sigquit_handler(signum, frame):
        logger.error(
            "Received sigquit from a child proces. It usually means the child failed."
        )
        kill_process_tree(os.getpid())

    signal.signal(signal.SIGQUIT, sigquit_handler)

    # Set mp start method
    mp.set_start_method("spawn", force=True)


def _launch_subprocesses(server_args: ServerArgs) -> Tuple[StdOrchestrator, Dict]:
    """
    Launch the StdOrchestrator in the main process, the Scheduler in a subprocess, and the DetokenizerManager in another subprocess.
    """
    # Configure global environment
    configure_logger(server_args)
    server_args.check_server_args()
    _set_envs_and_config(server_args)

    # Allocate ports for inter-process communications
    port_args = PortArgs.init_new(server_args)
    logger.info(f"{server_args=}")

    # If using model from www.modelscope.cn, first download the model.
    server_args.model_path, server_args.tokenizer_path = prepare_model_and_tokenizer(
        server_args.model_path, server_args.tokenizer_path
    )

    scheduler_procs = []
    if server_args.dp_size == 1:
        # Launch tensor parallel scheduler processes
        memory_saver_adapter = TorchMemorySaverAdapter.create(
            enable=server_args.enable_memory_saver
        )

        scheduler_pipe_readers = []
        tp_size_per_node = server_args.tp_size // server_args.nnodes
        tp_rank_range = range(
            tp_size_per_node * server_args.node_rank,
            tp_size_per_node * (server_args.node_rank + 1),
        )
        for tp_rank in tp_rank_range:
            reader, writer = mp.Pipe(duplex=False)
            gpu_id = server_args.base_gpu_id + tp_rank % tp_size_per_node
            proc = mp.Process(
                target=run_scheduler_process,
                args=(server_args, port_args, gpu_id, tp_rank, None, writer),
            )
            with memory_saver_adapter.configure_subprocess():
                proc.start()
            scheduler_procs.append(proc)
            scheduler_pipe_readers.append(reader)
    else:
        # Launch the data parallel controller
        reader, writer = mp.Pipe(duplex=False)
        scheduler_pipe_readers = [reader]
        proc = mp.Process(
            target=run_data_parallel_controller_process,
            args=(server_args, port_args, writer),
        )
        proc.start()
        scheduler_procs.append(proc)

    if server_args.node_rank >= 1:
        # In multi-node cases, non-zero rank nodes do not need to run tokenizer or detokenizer,
        # so they can just wait here.

        for reader in scheduler_pipe_readers:
            data = reader.recv()
            assert data["status"] == "ready"

        if os.getenv("SGLANG_BLOCK_NONZERO_RANK_CHILDREN") == "0":
            # When using `Engine` as a Python API, we don't want to block here.
            return

        for proc in scheduler_procs:
            proc.join()
            logger.error(
                f"Scheduler or DataParallelController {proc.pid} terminated with {proc.exitcode}"
            )
        return

    # Launch detokenizer process
    detoken_proc = mp.Process(
        target=run_detokenizer_process,
        args=(
            server_args,
            port_args,
        ),
    )
    detoken_proc.start()

    # Launch tokenizer process
    orchestrator = StdOrchestrator(server_args, port_args)
    if server_args.chat_template:
        load_chat_template_for_openai_api(orchestrator, server_args.chat_template)

    # Wait for the model to finish loading
    scheduler_infos = []
    for i in range(len(scheduler_pipe_readers)):
        try:
            data = scheduler_pipe_readers[i].recv()
        except EOFError:
            logger.error(
                f"Rank {i} scheduler is dead. Please check if there are relevant logs."
            )
            scheduler_procs[i].join()
            logger.error(f"Exit code: {scheduler_procs[i].exitcode}")
            raise

        if data["status"] != "ready":
            raise RuntimeError(
                "Initialization failed. Please see the error messages above."
            )
        scheduler_infos.append(data)

    # Assume all schedulers have the same scheduler_info
    scheduler_info = scheduler_infos[0]
<<<<<<< HEAD
    orchestrator.max_req_input_len = scheduler_info["max_req_input_len"]
    return orchestrator, scheduler_info
=======
    tokenizer_manager.configure_max_req_input_len(scheduler_info["max_req_input_len"])
    return tokenizer_manager, scheduler_info
>>>>>>> 559ecbaf
<|MERGE_RESOLUTION|>--- conflicted
+++ resolved
@@ -445,10 +445,5 @@
 
     # Assume all schedulers have the same scheduler_info
     scheduler_info = scheduler_infos[0]
-<<<<<<< HEAD
-    orchestrator.max_req_input_len = scheduler_info["max_req_input_len"]
-    return orchestrator, scheduler_info
-=======
-    tokenizer_manager.configure_max_req_input_len(scheduler_info["max_req_input_len"])
-    return tokenizer_manager, scheduler_info
->>>>>>> 559ecbaf
+    orchestrator.configure_max_req_input_len(scheduler_info["max_req_input_len"])
+    return orchestrator, scheduler_info