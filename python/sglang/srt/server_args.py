--- conflicted
+++ resolved
@@ -161,11 +161,7 @@
     enable_dp_attention: bool = False
     enable_ep_moe: bool = False
     enable_deepep_moe: bool = False
-<<<<<<< HEAD
     deepep_mode: Optional[Literal["auto", "normal", "low_latency"]] = "auto"
-=======
-    deepep_mode: Optional[str] = None
->>>>>>> 5d2dfe94
     enable_torch_compile: bool = False
     torch_compile_max_bs: int = 32
     cuda_graph_max_bs: Optional[int] = None
